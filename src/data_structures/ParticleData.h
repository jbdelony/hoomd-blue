--- conflicted
+++ resolved
@@ -170,15 +170,6 @@
 // Forward declaration of ImproperData
 class ImproperData;
 
-// Forward declaration of AngleData
-class AngleData;
-
-// Forward declaration of DihedralData
-class DihedralData;
-
-// Forward declaration of ImproperData
-class ImproperData;
-
 //! Defines a simple structure to deal with complex numbers
 /*! This structure is useful to deal with complex numbers for such situations
     as Fourier transforms. Note that we do not need any to define any operations and the 
@@ -414,11 +405,8 @@
 	{
 	public:
 		//! Construct with N particles in the given box
-		ParticleData(unsigned int N, const BoxDim &box, unsigned int n_types=1, unsigned int n_bond_types=0, unsigned int n_angle_types=0, unsigned int n_dihedral_types=0, unsigned int n_improper_types=0, const ExecutionConfiguration& exec_conf=ExecutionConfiguration());
-<<<<<<< HEAD
-
-=======
->>>>>>> 57e92332
+		ParticleData(unsigned int N, const BoxDim &box, unsigned int n_types=1, const ExecutionConfiguration& exec_conf=ExecutionConfiguration());
+
 		//! Construct from an initializer
 		ParticleData(const ParticleDataInitializer& init, const ExecutionConfiguration&  exec_conf=ExecutionConfiguration());
 		//! Destructor
@@ -428,19 +416,6 @@
 		const BoxDim& getBox() const;
 		//! Set the simulation box
 		void setBox(const BoxDim &box);
-<<<<<<< HEAD
-=======
-		//! Access the wall data defined for the simulation box
-		boost::shared_ptr<WallData> getWallData() { return m_wallData; }
-		//! Access the bond data defined for the simulation
-		boost::shared_ptr<BondData> getBondData() { return m_bondData; }
->>>>>>> 57e92332
-		//! Access the angle data defined for the simulation
-		boost::shared_ptr<AngleData> getAngleData() { return m_angleData; }
-		//! Access the dihedral data defined for the simulation
-		boost::shared_ptr<DihedralData> getDihedralData() { return m_dihedralData; }
-		//! Access the improper data defined for the simulation
-		boost::shared_ptr<ImproperData> getImproperData() { return m_improperData; }
 		//! Access the execution configuration
 		const ExecutionConfiguration& getExecConf() { return m_exec_conf; }
 		
@@ -536,15 +511,6 @@
 		ParticleDataArraysConst m_arrays_const;		//!< Pointers into m_data for const particle access
 		boost::shared_ptr<Profiler> m_prof;			//!< Pointer to the profiler. NULL if there is no profiler.
 		
-<<<<<<< HEAD
-=======
-		boost::shared_ptr<WallData> m_wallData;		//!< Walls specified for the simulation box
-		boost::shared_ptr<BondData> m_bondData;		//!< Bonds specified for the simulation
-		boost::shared_ptr<AngleData> m_angleData;		//!< Angles specified for the simulation
-		boost::shared_ptr<DihedralData> m_dihedralData;		//!< Dihedrals specified for the simulation
-		boost::shared_ptr<ImproperData> m_improperData;		//!< Impropers specified for the simulation
-		
->>>>>>> 57e92332
 		#ifdef ENABLE_CUDA
 		
 		//! Simple type for identifying where the most up to date particle data is
