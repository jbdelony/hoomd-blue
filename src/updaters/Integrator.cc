--- conflicted
+++ resolved
@@ -65,35 +65,13 @@
 
 using namespace std;
 
-unsigned int Integrator::s_integrator_count = 0;
-
 /*! \param sysdef System to update
     \param deltaT Time step to use
 */
-Integrator::Integrator(boost::shared_ptr<SystemDefinition> sysdef, Scalar deltaT) : Updater(sysdef), m_deltaT(deltaT), m_unique_id(s_integrator_count++)
+Integrator::Integrator(boost::shared_ptr<SystemDefinition> sysdef, Scalar deltaT) : Updater(sysdef), m_deltaT(deltaT)
     {
     if (m_deltaT <= 0.0)
         cout << "***Warning! A timestep of less than 0.0 was specified to an integrator" << endl;
-<<<<<<< HEAD
-    
-    m_sysdef->getIntegratorData()->registerIntegrator(m_unique_id);
-    
-#ifdef ENABLE_CUDA
-    m_d_force_data_ptrs.resize(exec_conf.gpu.size());
-    
-    // allocate and initialize force data pointers (if running on a GPU)
-    if (!exec_conf.gpu.empty())
-        {
-        exec_conf.tagAll(__FILE__, __LINE__);
-        for (unsigned int cur_gpu = 0; cur_gpu < exec_conf.gpu.size(); cur_gpu++)
-            {
-            exec_conf.gpu[cur_gpu]->call(bind(cudaMallocHack, (void **)((void *)&m_d_force_data_ptrs[cur_gpu]), sizeof(float4*)*32));
-            exec_conf.gpu[cur_gpu]->call(bind(cudaMemset, (void*)m_d_force_data_ptrs[cur_gpu], 0, sizeof(float4*)*32));
-            }
-        }
-#endif
-=======
->>>>>>> bfde8c4a
     }
 
 Integrator::~Integrator()
@@ -212,52 +190,6 @@
         cerr << endl << "***Error! " << quantity << " is not a valid log quantity for Integrator" << endl;
         throw runtime_error("Error getting log value");
         }
-    }
-
-/*! \return a reference to the integrator variables for the current integrator
-*/
-const IntegratorVariables& Integrator::getIntegratorVariables()
-    {
-    return m_sysdef->getIntegratorData()->getIntegratorVariables(m_unique_id);
-    }
-
-/*! \param v is the restart variables for the current integrator
-    \param type is the type of expected integrator type
-    \param nvariables is the expected number of variables
-    
-    If the either the integrator type or number of variables does not match the
-    expected values, this function throws the appropriate warning and returns
-    "false."  Otherwise, the function returns true.
-*/
-bool Integrator::restartInfoIsGood(IntegratorVariables& v, std::string type, unsigned int nvariables)
-    {
-    bool good = true;
-    if (v.type == "")
-        good = false;
-    else if (v.type != type && v.type != "")
-        {
-        cout << "***Warning! Integrator #"<<  m_unique_id <<" type "<< type <<" does not match type ";
-        cout << v.type << " found in restart file. " << endl;
-        cout << "Ensure that the integrator order is consistent for restarted simulations. " << endl;
-        cout << "Continuing while ignoring restart information..." << endl;
-        good = false;
-        }
-   else if (v.type == type)
-        {
-        if (v.variable.size() != nvariables)
-            {
-            cout << "***Warning! Integrator #"<<  m_unique_id <<" type nvt "<<endl;
-            cout << "appears to contain bad or incomplete restart information. " << endl;
-            cout << "Continuing while ignoring restart information..." << endl;
-            good = false;
-            }
-        }
-    return good;
-    }
-
-void Integrator::setIntegratorVariables(const IntegratorVariables& variables)
-    {
-    m_sysdef->getIntegratorData()->setIntegratorVariables(m_unique_id, variables);
     }
 
 /*! \param timestep Current timestep
