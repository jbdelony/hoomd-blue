/*
Highly Optimized Object-Oriented Molecular Dynamics (HOOMD) Open
Source Software License
Copyright (c) 2008 Ames Laboratory Iowa State University
All rights reserved.

Redistribution and use of HOOMD, in source and binary forms, with or
without modification, are permitted, provided that the following
conditions are met:

* Redistributions of source code must retain the above copyright notice,
this list of conditions and the following disclaimer.

* Redistributions in binary form must reproduce the above copyright
notice, this list of conditions and the following disclaimer in the
documentation and/or other materials provided with the distribution.

* Neither the name of the copyright holder nor the names HOOMD's
contributors may be used to endorse or promote products derived from this
software without specific prior written permission.

Disclaimer

THIS SOFTWARE IS PROVIDED BY THE COPYRIGHT HOLDER AND
CONTRIBUTORS ``AS IS''  AND ANY EXPRESS OR IMPLIED WARRANTIES,
INCLUDING, BUT NOT LIMITED TO, THE IMPLIED WARRANTIES OF MERCHANTABILITY
AND FITNESS FOR A PARTICULAR PURPOSE ARE DISCLAIMED. 

IN NO EVENT SHALL THE COPYRIGHT HOLDER OR CONTRIBUTORS  BE LIABLE
FOR ANY DIRECT, INDIRECT, INCIDENTAL, SPECIAL, EXEMPLARY, OR
CONSEQUENTIAL DAMAGES (INCLUDING, BUT NOT LIMITED TO, PROCUREMENT OF
SUBSTITUTE GOODS OR SERVICES; LOSS OF USE, DATA, OR PROFITS; OR BUSINESS
INTERRUPTION) HOWEVER CAUSED AND ON ANY THEORY OF LIABILITY, WHETHER IN
CONTRACT, STRICT LIABILITY, OR TORT (INCLUDING NEGLIGENCE OR OTHERWISE)
ARISING IN ANY WAY OUT OF THE USE OF THIS SOFTWARE, EVEN IF ADVISED OF
THE POSSIBILITY OF SUCH DAMAGE.
*/

// $Id$
// $URL$
// Maintainer: joaander

/*! \file GaussianForceGPU.cc
	\brief Defines the GaussianForceGPU class
*/

#ifdef WIN32
#pragma warning( push )
#pragma warning( disable : 4103 4244 )
#endif

#include "GaussianForceGPU.h"
#include "cuda_runtime.h"

#include <stdexcept>

#include <boost/python.hpp>
using namespace boost::python;

#include <boost/bind.hpp>

using namespace boost;
using namespace std;

/*! \param sysdef System defintion with particle data to compute forces on
 	\param nlist Neighborlist to use for computing the forces
	\param r_cut Cuttoff radius beyond which the force is 0
	\post memory is allocated and all parameters epsilon and sigma are set to 0.0
*/
<<<<<<< HEAD
GaussianForceGPU::GaussianForceGPU(boost::shared_ptr<SystemDefinition> sysdef, boost::shared_ptr<NeighborList> nlist, Scalar r_cut) 
	: GaussianForceCompute(sysdef, nlist, r_cut)
=======
GaussianForceGPU::GaussianForceGPU(boost::shared_ptr<ParticleData> pdata, boost::shared_ptr<NeighborList> nlist, Scalar r_cut) 
	: GaussianForceCompute(pdata, nlist, r_cut), m_block_size(64)
>>>>>>> 2e63174e
	{
	// can't run on the GPU if there aren't any GPUs in the execution configuration
	if (exec_conf.gpu.size() == 0)
		{
		cerr << endl << "***Error! Creating a GaussianForceGPU with no GPU in the execution configuration" << endl << endl;
		throw std::runtime_error("Error initializing GaussianForceGPU");
		}
	
	if (m_ntypes > 44)
		{
		cerr << endl << "***Error! GaussianForceGPU cannot handle " << m_ntypes << " types" << endl << endl;
		throw runtime_error("Error initializing GaussianForceGPU");
		}
		
	// ulf workaround setup
	#ifndef DISABLE_ULF_WORKAROUND
	cudaDeviceProp deviceProp;
	int dev;
	exec_conf.gpu[0]->call(bind(cudaGetDevice, &dev));	
	exec_conf.gpu[0]->call(bind(cudaGetDeviceProperties, &deviceProp, dev));
	
	// the ULF workaround is needed on GTX280 and older GPUS
	// it is not needed on C1060, S1070, GTX285, GTX295, and (hopefully) newer ones
	m_ulf_workaround = true;
	
	if (deviceProp.major == 1 && deviceProp.minor >= 3)
		m_ulf_workaround = false;
	if (string(deviceProp.name) == "GTX 280")
		m_ulf_workaround = true;
	if (string(deviceProp.name) == "GeForce GTX 280")
		m_ulf_workaround = true;
		
	if (m_ulf_workaround)
		cout << "Notice: ULF bug workaround enabled for GaussianForceGPU" << endl;
	#else
	m_ulf_workaround = false;
	#endif

	// allocate the coeff data on the GPU
	int nbytes = sizeof(float2)*m_pdata->getNTypes()*m_pdata->getNTypes();
	
	d_coeffs.resize(exec_conf.gpu.size());
	for (unsigned int cur_gpu = 0; cur_gpu < exec_conf.gpu.size(); cur_gpu++)
		{
		exec_conf.gpu[cur_gpu]->setTag(__FILE__, __LINE__);
		exec_conf.gpu[cur_gpu]->call(bind(cudaMalloc, (void **)((void *)&d_coeffs[cur_gpu]), nbytes));
		assert(d_coeffs[cur_gpu]);
		exec_conf.gpu[cur_gpu]->call(bind(cudaMemset, (void *)d_coeffs[cur_gpu], 0, nbytes));
		}
	// allocate the coeff data on the CPU
	h_coeffs = new float2[m_pdata->getNTypes()*m_pdata->getNTypes()];
	}
	

GaussianForceGPU::~GaussianForceGPU()
	{
	// free the coefficients on the GPU
	exec_conf.tagAll(__FILE__, __LINE__);
	for (unsigned int cur_gpu = 0; cur_gpu < exec_conf.gpu.size(); cur_gpu++)
		{
		assert(d_coeffs[cur_gpu]);
		exec_conf.gpu[cur_gpu]->call(bind(cudaFree, (void *)d_coeffs[cur_gpu]));
		}
	delete[] h_coeffs;
	}
	
/*! \param block_size Size of the block to run on the device
	Performance of the code may be dependant on the block size run
	on the GPU. \a block_size should be set to be a multiple of 32.
*/
void GaussianForceGPU::setBlockSize(int block_size)
	{
	m_block_size = block_size;
	}

/*! \post The parameters \a epsilon and \a sigma are set for the pairs \a typ1, \a typ2 and \a typ2, \a typ1.
	
	Setting the parameters for typ1,typ2 automatically sets the same parameters for typ2,typ1: there
	is no need to call this funciton for symmetric pairs. Any pairs that this function is not called
	for will have lj1 and lj2 set to 0.0.
	
	\param typ1 Specifies one type of the pair
	\param typ2 Specifies the second type of the pair
	\param epsilon First parameter used to calcluate forces
	\param sigma Second parameter used to calculate forces
*/
void GaussianForceGPU::setParams(unsigned int typ1, unsigned int typ2, Scalar epsilon, Scalar sigma)
	{
	assert(h_coeffs);
	if (typ1 >= m_ntypes || typ2 >= m_ntypes)
		{
		cerr << endl << "***Error! Trying to set Gaussian params for a non existant type! " << typ1 << "," << typ2 << endl << endl;
		throw runtime_error("GaussianForceGPU::setParams argument error");
		}
	
	// set coeffs in both symmetric positions in the matrix
	h_coeffs[typ1*m_pdata->getNTypes() + typ2] = make_float2(epsilon, sigma);
	h_coeffs[typ2*m_pdata->getNTypes() + typ1] = make_float2(epsilon, sigma);
	
	int nbytes = sizeof(float2)*m_pdata->getNTypes()*m_pdata->getNTypes();
	exec_conf.tagAll(__FILE__, __LINE__);
	for (unsigned int cur_gpu = 0; cur_gpu < exec_conf.gpu.size(); cur_gpu++)
		exec_conf.gpu[cur_gpu]->call(bind(cudaMemcpy, d_coeffs[cur_gpu], h_coeffs, nbytes, cudaMemcpyHostToDevice));
	}
		
/*! \post The gaussian forces are computed for the given timestep on the GPU. 
	The neighborlist's compute method is called to ensure that it is up to date
	before forces are computed.
 	\param timestep Current time step of the simulation
 	
 	Calls gpu_compute_gauss_forces to do the dirty work.
*/
void GaussianForceGPU::computeForces(unsigned int timestep)
	{
	// start by updating the neighborlist
	m_nlist->compute(timestep);
	
	// start the profile
	if (m_prof) m_prof->push(exec_conf, "Gauss pair");
	
	// The GPU implementation CANNOT handle a half neighborlist, error out now
	bool third_law = m_nlist->getStorageMode() == NeighborList::half;
	if (third_law)
		{
		cerr << endl << "***Error! GaussianForceGPU cannot handle a half neighborlist" << endl << endl;
		throw runtime_error("Error computing forces in GaussianForceGPU");
		}
	
	// access the neighbor list, which just selects the neighborlist into the device's memory, copying
	// it there if needed
	vector<gpu_nlist_array>& nlist = m_nlist->getListGPU();

	// access the particle data
	vector<gpu_pdata_arrays>& pdata = m_pdata->acquireReadOnlyGPU();
	gpu_boxsize box = m_pdata->getBoxGPU();
	
	// run the kernel on all GPUs in parallel
	exec_conf.tagAll(__FILE__, __LINE__);
	gauss_options opt;
	opt.r_cutsq = m_r_cut * m_r_cut;
	opt.block_size = m_block_size;
	opt.ulf_workaround = m_ulf_workaround;
	opt.shift_mode = m_shift_mode;
	
	for (unsigned int cur_gpu = 0; cur_gpu < exec_conf.gpu.size(); cur_gpu++)
		exec_conf.gpu[cur_gpu]->callAsync(bind(gpu_compute_gauss_forces, m_gpu_forces[cur_gpu].d_data, pdata[cur_gpu], box, nlist[cur_gpu], d_coeffs[cur_gpu], m_pdata->getNTypes(), opt));
	exec_conf.syncAll();
	
	m_pdata->release();
	
	// the force data is now only up to date on the gpu
	m_data_location = gpu;

	Scalar avg_neigh = m_nlist->estimateNNeigh();
	int64_t n_calc = int64_t(avg_neigh * m_pdata->getN());
	int64_t mem_transfer = m_pdata->getN() * (4 + 16 + 20) + n_calc * (4 + 16);
	int64_t flops = n_calc * (3+12+5+6+1+3+7);
	if (m_shift_mode == shift)
		flops += n_calc * 4;
	if (m_prof) m_prof->pop(exec_conf, flops, mem_transfer);
	}

void export_GaussianForceGPU()
	{
	class_<GaussianForceGPU, boost::shared_ptr<GaussianForceGPU>, bases<GaussianForceCompute>, boost::noncopyable >
		("GaussianForceGPU", init< boost::shared_ptr<SystemDefinition>, boost::shared_ptr<NeighborList>, Scalar >())
		.def("setBlockSize", &GaussianForceGPU::setBlockSize)
		;
	}

#ifdef WIN32
#pragma warning( pop )
#endif
<|MERGE_RESOLUTION|>--- conflicted
+++ resolved
@@ -67,13 +67,8 @@
 	\param r_cut Cuttoff radius beyond which the force is 0
 	\post memory is allocated and all parameters epsilon and sigma are set to 0.0
 */
-<<<<<<< HEAD
 GaussianForceGPU::GaussianForceGPU(boost::shared_ptr<SystemDefinition> sysdef, boost::shared_ptr<NeighborList> nlist, Scalar r_cut) 
-	: GaussianForceCompute(sysdef, nlist, r_cut)
-=======
-GaussianForceGPU::GaussianForceGPU(boost::shared_ptr<ParticleData> pdata, boost::shared_ptr<NeighborList> nlist, Scalar r_cut) 
-	: GaussianForceCompute(pdata, nlist, r_cut), m_block_size(64)
->>>>>>> 2e63174e
+	: GaussianForceCompute(sysdef, nlist, r_cut), m_block_size(64)
 	{
 	// can't run on the GPU if there aren't any GPUs in the execution configuration
 	if (exec_conf.gpu.size() == 0)
