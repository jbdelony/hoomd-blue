/*
Highly Optimized Object-Oriented Molecular Dynamics (HOOMD) Open
Source Software License
Copyright (c) 2008 Ames Laboratory Iowa State University
All rights reserved.

Redistribution and use of HOOMD, in source and binary forms, with or
without modification, are permitted, provided that the following
conditions are met:

* Redistributions of source code must retain the above copyright notice,
this list of conditions and the following disclaimer.

* Redistributions in binary form must reproduce the above copyright
notice, this list of conditions and the following disclaimer in the
documentation and/or other materials provided with the distribution.

* Neither the name of the copyright holder nor the names HOOMD's
contributors may be used to endorse or promote products derived from this
software without specific prior written permission.

Disclaimer

THIS SOFTWARE IS PROVIDED BY THE COPYRIGHT HOLDER AND
CONTRIBUTORS ``AS IS''  AND ANY EXPRESS OR IMPLIED WARRANTIES,
INCLUDING, BUT NOT LIMITED TO, THE IMPLIED WARRANTIES OF MERCHANTABILITY
AND FITNESS FOR A PARTICULAR PURPOSE ARE DISCLAIMED. 

IN NO EVENT SHALL THE COPYRIGHT HOLDER OR CONTRIBUTORS  BE LIABLE
FOR ANY DIRECT, INDIRECT, INCIDENTAL, SPECIAL, EXEMPLARY, OR
CONSEQUENTIAL DAMAGES (INCLUDING, BUT NOT LIMITED TO, PROCUREMENT OF
SUBSTITUTE GOODS OR SERVICES; LOSS OF USE, DATA, OR PROFITS; OR BUSINESS
INTERRUPTION) HOWEVER CAUSED AND ON ANY THEORY OF LIABILITY, WHETHER IN
CONTRACT, STRICT LIABILITY, OR TORT (INCLUDING NEGLIGENCE OR OTHERWISE)
ARISING IN ANY WAY OUT OF THE USE OF THIS SOFTWARE, EVEN IF ADVISED OF
THE POSSIBILITY OF SUCH DAMAGE.
*/

// $Id: NVTUpdaterGPU.h 1325 2008-10-06 13:42:07Z joaander $
// $URL: https://svn2.assembla.com/svn/hoomd/trunk/src/updaters_gpu/NVTUpdaterGPU.h $

/*! \file NVTUpdaterGPU.h
	\brief Declares the NVTUpdaterGPU class
*/

#include "NPTUpdater.h"
#include "NPTUpdaterGPU.cuh"

#include <boost/shared_ptr.hpp>

#ifndef __NPTUPDATER_GPU_H__
#define __NPTUPDATER_GPU_H__

//! NPT
/*! \ingroup updaters
*/
class NPTUpdaterGPU : public NPTUpdater
	{
	public:
		//! Constructor
<<<<<<< HEAD
	        NPTUpdaterGPU(boost::shared_ptr<SystemDefinition> sysdef, Scalar deltaT, Scalar tau, Scalar tauP, Scalar T, Scalar P);
=======
	        NPTUpdaterGPU(boost::shared_ptr<ParticleData> pdata, Scalar deltaT, Scalar tau, Scalar tauP, boost::shared_ptr<Variant> T, boost::shared_ptr<Variant> P);
>>>>>>> b30c02d3
		virtual ~NPTUpdaterGPU();

		//! Take one timestep forward
		virtual void update(unsigned int timestep);

		//! Overides addForceCompute to add virial computes
		virtual void addForceCompute(boost::shared_ptr<ForceCompute> fc);
				
		//! overides removeForceCompute to remove all virial computes
		virtual void removeForceComputes();
	
		//! Computes current pressure
		virtual Scalar computePressure(unsigned int timestep);
		
		//! Computes current temperature
		virtual Scalar computeTemperature(unsigned int timestep);

	private:
		std::vector<gpu_npt_data> d_npt_data;	//!< Temp data on the device needed to implement NPT

		//! Helper function to allocate data
		void allocateNPTData(int block_size);
		
		//! Helper function to free data
		void freeNPTData();

		//! Virial data pointers on the device
		vector<float **> m_d_virial_data_ptrs;
	};
	
//! Exports the NPTUpdater class to python
void export_NPTUpdaterGPU();

extern "C" cudaError_t integrator_sum_virials(gpu_pdata_arrays *pdata, float** virial_list, int num_virials, gpu_npt_data* nptdata);


#endif<|MERGE_RESOLUTION|>--- conflicted
+++ resolved
@@ -58,11 +58,8 @@
 	{
 	public:
 		//! Constructor
-<<<<<<< HEAD
-	        NPTUpdaterGPU(boost::shared_ptr<SystemDefinition> sysdef, Scalar deltaT, Scalar tau, Scalar tauP, Scalar T, Scalar P);
-=======
-	        NPTUpdaterGPU(boost::shared_ptr<ParticleData> pdata, Scalar deltaT, Scalar tau, Scalar tauP, boost::shared_ptr<Variant> T, boost::shared_ptr<Variant> P);
->>>>>>> b30c02d3
+        NPTUpdaterGPU(boost::shared_ptr<SystemDefinition> sysdef, Scalar deltaT, Scalar tau, Scalar tauP, boost::shared_ptr<Variant> T, boost::shared_ptr<Variant> P);
+		
 		virtual ~NPTUpdaterGPU();
 
 		//! Take one timestep forward
