--- conflicted
+++ resolved
@@ -219,15 +219,7 @@
     # update autotuner parameters
     context.current.system.setAutotunerParams(context.options.autotuner_enable, int(context.options.autotuner_period));
 
-<<<<<<< HEAD
-    # if rigid bodies, setxv
-    if len(data.system_data(context.current.system_definition).bodies) > 0:
-        data.system_data(context.current.system_definition).bodies.updateRV()
-
     for logger in context.current.loggers:
-=======
-    for logger in globals.loggers:
->>>>>>> 4c8c515d
         logger.update_quantities();
     context.current.system.enableProfiler(profile);
     context.current.system.enableQuietRun(quiet);
