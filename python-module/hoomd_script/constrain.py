--- conflicted
+++ resolved
@@ -338,7 +338,6 @@
     # dist.set_params(rel_tol=0.0001)
     def set_params(self,rel_tol=None):
         if rel_tol is not None:
-<<<<<<< HEAD
             self.cpp_force.setRelativeTolerance(float(rel_tol))
 
 ## Constrain rigid bodies
@@ -429,7 +428,4 @@
     # \brief updates force coefficients
     def update_coeffs(self):
         # create copies of rigid bodies
-        self.cpp_force.createRigidBodies()
-=======
-            self.cpp_force.setRelativeTolerance(float(rel_tol))
->>>>>>> 2c663f7f
+        self.cpp_force.createRigidBodies()