--- conflicted
+++ resolved
@@ -73,27 +73,19 @@
 # Defaults are saved per compute capability and per command
 _default_block_size_db = {};
 
-_default_block_size_db['1.3'] = {'pair.ewald': 96, 'improper.harmonic': 128, 'pair.dpd_conservative': 352, 'bond.harmonic': 160, 'dihedral.harmonic': 64, 'pair.dpd': 160, 'angle.cgcmm': 64, 'pair.force_shifted_lj': 352, 'nlist.filter': 160, 'pair.lj': 416, 'pair.table': 96, 'pair.cgcmm': 96, 'pair.dpdlj': 160, 'pair.slj': 416, 'pair.morse': 416, 'pair.moliere': 256, 'pair.zbl': 256, 'pair.tersoff': 256, 'nlist': 416, 'bond.table': 160, 'pair.yukawa': 352, 'bond.fene': 96, 'angle.harmonic': 96, 'pair.gauss': 416}
+_default_block_size_db['1.3'] = {'pair.ewald': 96, 'improper.harmonic': 128, 'pair.dpd_conservative': 352, 'bond.harmonic': 160, 'dihedral.harmonic': 64, 'pair.dpd': 160, 'angle.cgcmm': 64, 'pair.force_shifted_lj': 352, 'nlist.filter': 160, 'pair.lj': 416, 'pair.table': 96, 'pair.cgcmm': 96, 'pair.dpdlj': 160, 'pair.slj': 416, 'pair.morse': 416, 'nlist': 416, 'bond.table': 160, 'pair.yukawa': 352, 'bond.fene': 96, 'angle.harmonic': 96, 'pair.gauss': 416}
 
 # no 1.2 devices to tune on. Assume the same as 1.3
 _default_block_size_db['1.2'] = _default_block_size_db['1.3'];
 
-<<<<<<< HEAD
-_default_block_size_db['2.0'] = {'pair.ewald': 480, 'improper.harmonic': 256, 'pair.dpd_conservative': 256, 'bond.harmonic': 448, 'dihedral.harmonic': 160, 'pair.dpd': 64, 'angle.cgcmm': 64, 'pair.force_shifted_lj': 192, 'nlist.filter': 256, 'pair.lj': 288, 'pair.table': 128, 'pair.cgcmm': 96, 'pair.dpdlj': 64, 'pair.slj': 128, 'pair.morse': 416, 'pair.moliere': 256, 'pair.zbl': 256, 'pair.tersoff': 256, 'nlist': 512, 'bond.table': 288, 'pair.yukawa': 352, 'bond.fene': 224, 'angle.harmonic': 224, 'pair.gauss': 288}
-=======
 _default_block_size_db['2.0'] = {'pair.ewald': 416, 'improper.harmonic': 160, 'pair.dpd_conservative': 224, 'bond.harmonic': 160, 'dihedral.harmonic': 160, 'pair.dpd': 192, 'angle.cgcmm': 64, 'pair.force_shifted_lj': 192, 'nlist.filter': 256, 'pair.lj': 256, 'pair.table': 224, 'pair.cgcmm': 96, 'pair.dpdlj': 192, 'pair.slj': 128, 'pair.morse': 352, 'nlist': 448, 'bond.table': 256, 'pair.yukawa': 320, 'bond.fene': 96, 'angle.harmonic': 96, 'pair.gauss': 256}
->>>>>>> 2e5d0fba
 
 # it is no longer convenient to tune on 2.1, just set values to 2.0
 _default_block_size_db['2.1'] = _default_block_size_db['2.0'];
 
-<<<<<<< HEAD
-_default_block_size_db['3.0'] = {'pair.ewald': 128, 'improper.harmonic': 64, 'pair.dpd_conservative': 160, 'bond.harmonic': 320, 'dihedral.harmonic': 64, 'pair.dpd': 64, 'angle.cgcmm': 64, 'pair.force_shifted_lj': 128, 'nlist.filter': 128, 'pair.lj': 160, 'pair.table': 128, 'pair.cgcmm': 128, 'pair.dpdlj': 64, 'pair.slj': 128, 'pair.morse': 160, 'pair.moliere': 256, 'pair.zbl': 256, 'pair.tersoff': 256, 'nlist': 448, 'bond.table': 96, 'pair.yukawa': 160, 'bond.fene': 128, 'angle.harmonic': 96, 'pair.gauss': 160}
-=======
 _default_block_size_db['3.0'] = {'pair.ewald': 192, 'improper.harmonic': 128, 'pair.dpd_conservative': 128, 'bond.harmonic': 128, 'dihedral.harmonic': 64, 'pair.dpd': 96, 'angle.cgcmm': 64, 'pair.force_shifted_lj': 128, 'nlist.filter': 128, 'pair.lj': 128, 'pair.table': 128, 'pair.cgcmm': 96, 'pair.dpdlj': 96, 'pair.slj': 128, 'pair.morse': 256, 'nlist': 320, 'bond.table': 96, 'pair.yukawa': 128, 'bond.fene': 128, 'angle.harmonic': 128, 'pair.gauss': 128}
 
 _default_block_size_db['3.5'] = {'pair.ewald': 192, 'improper.harmonic': 128, 'pair.dpd_conservative': 128, 'bond.harmonic': 128, 'dihedral.harmonic': 64, 'pair.dpd': 96, 'angle.cgcmm': 64, 'pair.force_shifted_lj': 128, 'nlist.filter': 128, 'pair.lj': 128, 'pair.table': 128, 'pair.cgcmm': 96, 'pair.dpdlj': 96, 'pair.slj': 128, 'pair.morse': 256, 'nlist': 320, 'bond.table': 96, 'pair.yukawa': 128, 'bond.fene': 128, 'angle.harmonic': 128, 'pair.gauss': 128}
->>>>>>> 2e5d0fba
 
 ## \internal
 # \brief Optimal block size database user can load to override the defaults
