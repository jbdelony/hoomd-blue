/*
Highly Optimized Object-oriented Many-particle Dynamics -- Blue Edition
(HOOMD-blue) Open Source Software License Copyright 2009-2015 The Regents of
the University of Michigan All rights reserved.

HOOMD-blue may contain modifications ("Contributions") provided, and to which
copyright is held, by various Contributors who have granted The Regents of the
University of Michigan the right to modify and/or distribute such Contributions.

You may redistribute, use, and create derivate works of HOOMD-blue, in source
and binary forms, provided you abide by the following conditions:

* Redistributions of source code must retain the above copyright notice, this
list of conditions, and the following disclaimer both in the code and
prominently in any materials provided with the distribution.

* Redistributions in binary form must reproduce the above copyright notice, this
list of conditions, and the following disclaimer in the documentation and/or
other materials provided with the distribution.

* All publications and presentations based on HOOMD-blue, including any reports
or published results obtained, in whole or in part, with HOOMD-blue, will
acknowledge its use according to the terms posted at the time of submission on:
http://codeblue.umich.edu/hoomd-blue/citations.html

* Any electronic documents citing HOOMD-Blue will link to the HOOMD-Blue website:
http://codeblue.umich.edu/hoomd-blue/

* Apart from the above required attributions, neither the name of the copyright
holder nor the names of HOOMD-blue's contributors may be used to endorse or
promote products derived from this software without specific prior written
permission.

Disclaimer

THIS SOFTWARE IS PROVIDED BY THE COPYRIGHT HOLDER AND CONTRIBUTORS ``AS IS'' AND
ANY EXPRESS OR IMPLIED WARRANTIES, INCLUDING, BUT NOT LIMITED TO, THE IMPLIED
WARRANTIES OF MERCHANTABILITY, FITNESS FOR A PARTICULAR PURPOSE, AND/OR ANY
WARRANTIES THAT THIS SOFTWARE IS FREE OF INFRINGEMENT ARE DISCLAIMED.

IN NO EVENT SHALL THE COPYRIGHT HOLDER OR CONTRIBUTORS BE LIABLE FOR ANY DIRECT,
INDIRECT, INCIDENTAL, SPECIAL, EXEMPLARY, OR CONSEQUENTIAL DAMAGES (INCLUDING,
BUT NOT LIMITED TO, PROCUREMENT OF SUBSTITUTE GOODS OR SERVICES; LOSS OF USE,
DATA, OR PROFITS; OR BUSINESS INTERRUPTION) HOWEVER CAUSED AND ON ANY THEORY OF
LIABILITY, WHETHER IN CONTRACT, STRICT LIABILITY, OR TORT (INCLUDING NEGLIGENCE
OR OTHERWISE) ARISING IN ANY WAY OUT OF THE USE OF THIS SOFTWARE, EVEN IF
ADVISED OF THE POSSIBILITY OF SUCH DAMAGE.
*/


#include <iostream>

#include <boost/bind.hpp>
#include <boost/function.hpp>

#include "ConstForceCompute.h"
#include "TwoStepNVTMTK.h"
#include "ComputeThermo.h"
#ifdef ENABLE_CUDA
#include "TwoStepNVTMTKGPU.h"
#endif
#include "IntegratorTwoStep.h"

#include "AllPairPotentials.h"
<<<<<<< HEAD
#include "AllAnisoPairPotentials.h"
#include "NeighborListBinned.h"
=======
#include "NeighborListTree.h"
>>>>>>> ec735210
#include "Initializers.h"
#include "RandomGenerator.h"

#include <math.h>

using namespace std;
using namespace boost;

/*! \file nvt_updater_test.cc
    \brief Implements unit tests for NVTUpdater and descendants
    \ingroup unit_tests
*/

//! name the boost unit test module
#define BOOST_TEST_MODULE NVTUpdaterTests
#include "boost_utf_configure.h"


//! Typedef'd NVTUpdator class factory
typedef boost::function<boost::shared_ptr<TwoStepNVTMTK> (boost::shared_ptr<SystemDefinition> sysdef,
                                                 boost::shared_ptr<ParticleGroup> group,
                                                 boost::shared_ptr<ComputeThermo> thermo,
                                                 Scalar Q,
                                                 Scalar T)> twostepnvt_creator;

//! NVTUpdater creator
boost::shared_ptr<TwoStepNVTMTK> base_class_nvt_creator(boost::shared_ptr<SystemDefinition> sysdef,
                                              boost::shared_ptr<ParticleGroup> group,
                                              boost::shared_ptr<ComputeThermo> thermo,
                                              Scalar Q,
                                              Scalar T)
    {
    boost::shared_ptr<VariantConst> T_variant(new VariantConst(T));
    return boost::shared_ptr<TwoStepNVTMTK>(new TwoStepNVTMTK(sysdef, group, thermo, Q, T_variant));
    }

#ifdef ENABLE_CUDA
//! NVTUpdaterGPU factory for the unit tests
boost::shared_ptr<TwoStepNVTMTK> gpu_nvt_creator(boost::shared_ptr<SystemDefinition> sysdef,
                                       boost::shared_ptr<ParticleGroup> group,
                                       boost::shared_ptr<ComputeThermo> thermo,
                                       Scalar Q,
                                       Scalar T)
    {
    boost::shared_ptr<VariantConst> T_variant(new VariantConst(T));
    return boost::shared_ptr<TwoStepNVTMTK>(new TwoStepNVTMTKGPU(sysdef, group, thermo, Q, T_variant));
    }
#endif

void test_nvt_mtk_integrator(boost::shared_ptr<ExecutionConfiguration> exec_conf, twostepnvt_creator nvt_creator)
{
    // initialize random particle system
    Scalar phi_p = 0.2;
    unsigned int N = 2000;
    Scalar L = pow(M_PI/6.0/phi_p*Scalar(N),1.0/3.0);
    BoxDim box_g(L);
    RandomGenerator rand_init(exec_conf, box_g, 12345, 3);
    std::vector<string> types;
    types.push_back("A");
    std::vector<unsigned int> bonds;
    std::vector<string> bond_types;
    rand_init.addGenerator((int)N, boost::shared_ptr<PolymerParticleGenerator>(new PolymerParticleGenerator(exec_conf, 1.0, types, bonds, bonds, bond_types, 100, 3)));
    rand_init.setSeparationRadius("A", .4);

    rand_init.generate();

    boost::shared_ptr< SnapshotSystemData<Scalar> > snap;
    snap = rand_init.getSnapshot();

    boost::shared_ptr<SystemDefinition> sysdef_1(new SystemDefinition(snap, exec_conf));
    boost::shared_ptr<ParticleData> pdata_1 = sysdef_1->getParticleData();
    boost::shared_ptr<ParticleSelector> selector_all_1(new ParticleSelectorTag(sysdef_1, 0, pdata_1->getNGlobal()-1));
    boost::shared_ptr<ParticleGroup> group_all_1(new ParticleGroup(sysdef_1, selector_all_1));

    Scalar r_cut = Scalar(3.0);
<<<<<<< HEAD
    Scalar r_buff = Scalar(0.4);
    boost::shared_ptr<NeighborList> nlist_1(new NeighborListBinned(sysdef_1, r_cut, r_buff));

=======
    Scalar r_buff = Scalar(0.8);
    boost::shared_ptr<NeighborListTree> nlist_1(new NeighborListTree(sysdef_1, r_cut, r_buff));
    nlist_1->setRCutPair(0,0,r_cut);
>>>>>>> ec735210
    nlist_1->setStorageMode(NeighborList::full);
    boost::shared_ptr<PotentialPairLJ> fc_1 = boost::shared_ptr<PotentialPairLJ>(new PotentialPairLJ(sysdef_1, nlist_1));

    fc_1->setRcut(0, 0, r_cut);

    // setup some values for alpha and sigma
    Scalar epsilon = Scalar(1.0);
    Scalar sigma = Scalar(1.0);
    Scalar alpha = Scalar(1.0);
    Scalar lj1 = Scalar(4.0) * epsilon * pow(sigma,Scalar(12.0));
    Scalar lj2 = alpha * Scalar(4.0) * epsilon * pow(sigma,Scalar(6.0));
    fc_1->setParams(0,0,make_scalar2(lj1,lj2));
    // If we want accurate calculation of potential energy, we need to apply the
    // energy shift
    fc_1->setShiftMode(PotentialPairLJ::shift);

    Scalar deltaT = Scalar(0.004);
    Scalar T_ref = Scalar(1.0);
    Scalar tau = Scalar(0.5);
    boost::shared_ptr<IntegratorTwoStep> nvt_1(new IntegratorTwoStep(sysdef_1, deltaT));
    boost::shared_ptr<ComputeThermo> thermo_1 = boost::shared_ptr<ComputeThermo>(new ComputeThermo(sysdef_1,group_all_1));

    // ComputeThermo for integrator
    boost::shared_ptr<ComputeThermo> thermo_nvt = boost::shared_ptr<ComputeThermo>(new ComputeThermo(sysdef_1,group_all_1));

    boost::shared_ptr<TwoStepNVTMTK> two_step_nvt_1 = nvt_creator(sysdef_1, group_all_1, thermo_nvt, tau, T_ref);
;
    nvt_1->addIntegrationMethod(two_step_nvt_1);
    nvt_1->addForceCompute(fc_1);

    unsigned int ndof = nvt_1->getNDOF(group_all_1);
    thermo_nvt->setNDOF(ndof);
    thermo_1->setNDOF(ndof);

    nvt_1->prepRun(0);

    PDataFlags flags;
    flags[pdata_flag::potential_energy] = 1;
    pdata_1->setFlags(flags);

    // equilibrate
    std::cout << "Equilibrating for 10,000 time steps..." << std::endl;
    int i =0;

    for (i=0; i< 10000; i++)
        {
        // get conserved quantity
        nvt_1->update(i);
        if (i % 1000 == 0)
            std::cout << i << std::endl;
        }

    // 0.1 % tolerance for temperature
    Scalar T_tol = .1;
    // 0.02 % tolerance for conserved quantity
    Scalar H_tol = 0.02;

    // conserved quantity
    thermo_1->compute(i+1);
    Scalar H_ini = thermo_1->getKineticEnergy() + thermo_1->getPotentialEnergy();
    bool flag = false;
    H_ini += nvt_1->getLogValue("nvt_mtk_reservoir_energy", flag);

    std::cout << "Measuring temperature and conserved quantity for another 25,000 time steps..." << std::endl;
    Scalar avg_T(0.0);
    int n_measure_steps = 25000;
    for (i=10000; i< 10000+n_measure_steps; i++)
        {
        // get conserved quantity
        nvt_1->update(i);

        if (i % 1000 == 0)
            std::cout << i << std::endl;

        thermo_1->compute(i+1);

        avg_T += thermo_1->getTemperature();

        Scalar H = thermo_1->getKineticEnergy() + thermo_1->getPotentialEnergy();
        H += nvt_1->getLogValue("nvt_mtk_reservoir_energy", flag);
        MY_BOOST_CHECK_CLOSE(H_ini,H, H_tol);
        }

    avg_T /= n_measure_steps;
    MY_BOOST_CHECK_CLOSE(T_ref, avg_T, T_tol);
    }

void test_nvt_mtk_integrator_aniso(boost::shared_ptr<ExecutionConfiguration> exec_conf, twostepnvt_creator nvt_creator)
{
    // initialize random particle system
    Scalar phi_p = 0.2;
    unsigned int N = 150;
    Scalar L = pow(M_PI/6.0/phi_p*Scalar(N),1.0/3.0);
    BoxDim box_g(L);
    RandomGenerator rand_init(exec_conf, box_g, 12345, 3);
    std::vector<string> types;
    types.push_back("A");
    std::vector<unsigned int> bonds;
    std::vector<string> bond_types;
    rand_init.addGenerator((int)N, boost::shared_ptr<PolymerParticleGenerator>(new PolymerParticleGenerator(exec_conf, 1.0, types, bonds, bonds, bond_types, 100, 3)));
    rand_init.setSeparationRadius("A", .5);

    rand_init.generate();

    boost::shared_ptr<SnapshotSystemData> snap;
    snap = rand_init.getSnapshot();

    boost::shared_ptr<SystemDefinition> sysdef_1(new SystemDefinition(snap, exec_conf));
    boost::shared_ptr<ParticleData> pdata_1 = sysdef_1->getParticleData();
    boost::shared_ptr<ParticleSelector> selector_all_1(new ParticleSelectorTag(sysdef_1, 0, pdata_1->getNGlobal()-1));
    boost::shared_ptr<ParticleGroup> group_all_1(new ParticleGroup(sysdef_1, selector_all_1));

    Scalar r_cut = Scalar(3.0);
    Scalar r_buff = Scalar(0.4);
    boost::shared_ptr<NeighborList> nlist_1(new NeighborListBinned(sysdef_1, r_cut, r_buff));

    nlist_1->setStorageMode(NeighborList::full);
    boost::shared_ptr<AnisoPotentialPairGB> fc_1 = boost::shared_ptr<AnisoPotentialPairGB>(new AnisoPotentialPairGB(sysdef_1, nlist_1));

    fc_1->setRcut(0, 0, r_cut);

    // setup some values for alpha and sigma
    Scalar epsilon = Scalar(1.0);
    Scalar lperp = Scalar(0.45);
    Scalar lpar = Scalar(0.5);
    fc_1->setParams(0,0,make_scalar3(epsilon,lperp,lpar));
    // If we want accurate calculation of potential energy, we need to apply the
    // energy shift
    fc_1->setShiftMode(AnisoPotentialPairGB::shift);

    Scalar deltaT = Scalar(0.0025);
    Scalar T_ref = Scalar(1.0);
    Scalar tau = Scalar(0.5);
    boost::shared_ptr<IntegratorTwoStep> nvt_1(new IntegratorTwoStep(sysdef_1, deltaT));
    boost::shared_ptr<ComputeThermo> thermo_1 = boost::shared_ptr<ComputeThermo>(new ComputeThermo(sysdef_1,group_all_1));

    // ComputeThermo for integrator
    boost::shared_ptr<ComputeThermo> thermo_nvt = boost::shared_ptr<ComputeThermo>(new ComputeThermo(sysdef_1,group_all_1));

    boost::shared_ptr<TwoStepNVTMTK> two_step_nvt_1 = nvt_creator(sysdef_1, group_all_1, thermo_nvt, tau, T_ref);
;
    nvt_1->addIntegrationMethod(two_step_nvt_1);
    nvt_1->addForceCompute(fc_1);

    unsigned int ndof = nvt_1->getNDOF(group_all_1);
    thermo_nvt->setNDOF(ndof);
    thermo_1->setNDOF(ndof);
    unsigned int ndof_rot = nvt_1->getRotationalNDOF(group_all_1);
    thermo_nvt->setRotationalNDOF(ndof_rot);
    thermo_1->setRotationalNDOF(ndof_rot);

    nvt_1->prepRun(0);

    PDataFlags flags;
    flags[pdata_flag::potential_energy] = 1;
    flags[pdata_flag::rotational_ke] = 1;
    pdata_1->setFlags(flags);

    bool flag = false;
    // equilibrate
    std::cout << "Testing anisotropic mode" << std::endl;
    unsigned int n_equil_steps = 150000;
    std::cout << "Equilibrating for " << n_equil_steps << " time steps..." << std::endl;
    int i =0;

    for (i=0; i< n_equil_steps; i++)
        {
        nvt_1->update(i);
        if (i % 1000 == 0)
            std::cout << i << std::endl;
        }

    // 0.1 % tolerance for temperature
    Scalar T_tol = .1;
    // 0.2  % tolerance for conserved quantity
    Scalar H_tol = 0.2;

    // conserved quantity
    thermo_1->compute(i+1);
    Scalar H_ini = thermo_1->getKineticEnergy() + thermo_1->getPotentialEnergy() + thermo_1->getRotationalKineticEnergy();
    H_ini += nvt_1->getLogValue("nvt_mtk_reservoir_energy", flag);

    int n_measure_steps = 25000;
    std::cout << "Measuring temperature and conserved quantity for another " << n_measure_steps << " time steps..." << std::endl;
    Scalar avg_T(0.0);
    Scalar avg_T_rot(0.0);
    for (i=n_equil_steps; i< n_equil_steps+n_measure_steps; i++)
        {
        // get conserved quantity
        nvt_1->update(i);

        if (i % 1000 == 0)
            std::cout << i << std::endl;

        thermo_1->compute(i+1);

        avg_T += thermo_1->getTemperature();
        avg_T_rot += Scalar(2.0)*thermo_1->getRotationalKineticEnergy()/thermo_1->getRotationalNDOF();

        Scalar H = thermo_1->getKineticEnergy() + thermo_1->getPotentialEnergy() + thermo_1->getRotationalKineticEnergy();
        H += nvt_1->getLogValue("nvt_mtk_reservoir_energy", flag);
        MY_BOOST_CHECK_CLOSE(H_ini,H, H_tol);
        }

    avg_T /= n_measure_steps;
    avg_T_rot /= n_measure_steps;
    MY_BOOST_CHECK_CLOSE(T_ref, avg_T, T_tol);
    MY_BOOST_CHECK_CLOSE(T_ref, avg_T_rot, T_tol);
    }


//! Compares the output from one NVTUpdater to another
void nvt_updater_compare_test(twostepnvt_creator nvt_creator1, twostepnvt_creator nvt_creator2, boost::shared_ptr<ExecutionConfiguration> exec_conf)
    {
    const unsigned int N = 1000;

    // create two identical random particle systems to simulate
    RandomInitializer rand_init(N, Scalar(0.2), Scalar(0.9), "A");
    boost::shared_ptr< SnapshotSystemData<Scalar> > snap;
    rand_init.setSeed(12345);
    snap = rand_init.getSnapshot();

    boost::shared_ptr<SystemDefinition> sysdef1(new SystemDefinition(snap, exec_conf));
    boost::shared_ptr<ParticleData> pdata1 = sysdef1->getParticleData();
    boost::shared_ptr<ParticleSelector> selector_all1(new ParticleSelectorTag(sysdef1, 0, pdata1->getN()-1));
    boost::shared_ptr<ParticleGroup> group_all1(new ParticleGroup(sysdef1, selector_all1));

    boost::shared_ptr<SystemDefinition> sysdef2(new SystemDefinition(snap, exec_conf));
    boost::shared_ptr<ParticleData> pdata2 = sysdef2->getParticleData();
    boost::shared_ptr<ParticleSelector> selector_all2(new ParticleSelectorTag(sysdef2, 0, pdata2->getN()-1));
    boost::shared_ptr<ParticleGroup> group_all2(new ParticleGroup(sysdef2, selector_all2));

    boost::shared_ptr<NeighborListTree> nlist1(new NeighborListTree(sysdef1, Scalar(3.0), Scalar(0.8)));
    nlist1->setRCutPair(0,0,3.0);
    boost::shared_ptr<NeighborListTree> nlist2(new NeighborListTree(sysdef2, Scalar(3.0), Scalar(0.8)));
    nlist2->setRCutPair(0,0,3.0);

    boost::shared_ptr<PotentialPairLJ> fc1(new PotentialPairLJ(sysdef1, nlist1));
    fc1->setRcut(0, 0, Scalar(3.0));
    boost::shared_ptr<PotentialPairLJ> fc2(new PotentialPairLJ(sysdef2, nlist2));
    fc2->setRcut(0, 0, Scalar(3.0));


    // setup some values for alpha and sigma
    Scalar epsilon = Scalar(1.0);
    Scalar sigma = Scalar(1.2);
    Scalar alpha = Scalar(0.45);
    Scalar lj1 = Scalar(4.0) * epsilon * pow(sigma,Scalar(12.0));
    Scalar lj2 = alpha * Scalar(4.0) * epsilon * pow(sigma,Scalar(6.0));

    // specify the force parameters
    fc1->setParams(0,0,make_scalar2(lj1,lj2));
    fc2->setParams(0,0,make_scalar2(lj1,lj2));

    boost::shared_ptr<IntegratorTwoStep> nvt1(new IntegratorTwoStep(sysdef1, Scalar(0.002)));
    boost::shared_ptr<ComputeThermo> thermo1(new ComputeThermo(sysdef1, group_all1));
    thermo1->setNDOF(3*N-3);
    boost::shared_ptr<TwoStepNVTMTK> two_step_nvt1 = nvt_creator1(sysdef1, group_all1, thermo1, Scalar(0.5), Scalar(1.2));
    nvt1->addIntegrationMethod(two_step_nvt1);

    boost::shared_ptr<IntegratorTwoStep> nvt2(new IntegratorTwoStep(sysdef2, Scalar(0.002)));
    boost::shared_ptr<ComputeThermo> thermo2(new ComputeThermo(sysdef2, group_all2));
    thermo2->setNDOF(3*N-3);
    boost::shared_ptr<TwoStepNVTMTK> two_step_nvt2 = nvt_creator2(sysdef2, group_all2, thermo2, Scalar(0.5), Scalar(1.2));
    nvt2->addIntegrationMethod(two_step_nvt2);

    nvt1->addForceCompute(fc1);
    nvt2->addForceCompute(fc2);

    nvt1->prepRun(0);
    nvt2->prepRun(0);

    // step for 3 time steps and verify that they are the same
    // we can't do much more because these things are chaotic and diverge quickly
    for (int i = 0; i < 5; i++)
        {
        {
        ArrayHandle<Scalar4> h_pos1(pdata1->getPositions(), access_location::host, access_mode::read);
        ArrayHandle<Scalar4> h_vel1(pdata1->getVelocities(), access_location::host, access_mode::read);
        ArrayHandle<Scalar3> h_accel1(pdata1->getAccelerations(), access_location::host, access_mode::read);
        ArrayHandle<Scalar4> h_pos2(pdata2->getPositions(), access_location::host, access_mode::read);
        ArrayHandle<Scalar4> h_vel2(pdata2->getVelocities(), access_location::host, access_mode::read);
        ArrayHandle<Scalar3> h_accel2(pdata2->getAccelerations(), access_location::host, access_mode::read);

        //cout << arrays1.x[100] << " " << arrays2.x[100] << endl;
        Scalar rough_tol = 2.0;

        // check position, velocity and acceleration
        for (unsigned int j = 0; j < N; j++)
            {
            MY_BOOST_CHECK_CLOSE(h_pos1.data[j].x, h_pos2.data[j].x, rough_tol);
            MY_BOOST_CHECK_CLOSE(h_pos1.data[j].y, h_pos2.data[j].y, rough_tol);
            MY_BOOST_CHECK_CLOSE(h_pos1.data[j].z, h_pos2.data[j].z, rough_tol);

            MY_BOOST_CHECK_CLOSE(h_vel1.data[j].x, h_vel2.data[j].x, rough_tol);
            MY_BOOST_CHECK_CLOSE(h_vel1.data[j].y, h_vel2.data[j].y, rough_tol);
            MY_BOOST_CHECK_CLOSE(h_vel1.data[j].z, h_vel2.data[j].z, rough_tol);

            MY_BOOST_CHECK_CLOSE(h_accel1.data[j].x, h_accel2.data[j].x, rough_tol);
            MY_BOOST_CHECK_CLOSE(h_accel1.data[j].y, h_accel2.data[j].y, rough_tol);
            MY_BOOST_CHECK_CLOSE(h_accel1.data[j].z, h_accel2.data[j].z, rough_tol);
            }

        }
        nvt1->update(i);
        nvt2->update(i);
        }
    }

//! Performs a basic equilibration test of TwoStepNVTMTK
BOOST_AUTO_TEST_CASE( TwoStepNVTMTK_basic_test )
    {
    test_nvt_mtk_integrator(boost::shared_ptr<ExecutionConfiguration>(new ExecutionConfiguration(ExecutionConfiguration::CPU)),bind(base_class_nvt_creator, _1, _2, _3, _4, _5));
    }
//! Performs a basic equilibration test of TwoStepNVTMTK
BOOST_AUTO_TEST_CASE( TwoStepNVTMTK_basic_aniso_test )
    {
    test_nvt_mtk_integrator_aniso(boost::shared_ptr<ExecutionConfiguration>(new ExecutionConfiguration(ExecutionConfiguration::CPU)),bind(base_class_nvt_creator, _1, _2, _3, _4, _5));
    }

#ifdef ENABLE_CUDA
//! Performs a basic equilibration test of TwoStepNVTMTKGPU
BOOST_AUTO_TEST_CASE( TwoStepNVTMTKGPU_basic_test )
    {
    test_nvt_mtk_integrator(boost::shared_ptr<ExecutionConfiguration>(new ExecutionConfiguration(ExecutionConfiguration::GPU)),bind(gpu_nvt_creator, _1, _2, _3, _4, _5));
    }

//! Performs a basic equilibration test of TwoStepNVTMTKGPU
BOOST_AUTO_TEST_CASE( TwoStepNVTMTKGPU_basic_aniso_test )
    {
    test_nvt_mtk_integrator_aniso(boost::shared_ptr<ExecutionConfiguration>(new ExecutionConfiguration(ExecutionConfiguration::GPU)),bind(gpu_nvt_creator, _1, _2, _3, _4, _5));
    }

//! boost test case for comparing the GPU and CPU NVTUpdaters
BOOST_AUTO_TEST_CASE( TwoStepNVTMTKGPU_comparison_tests)
    {
    twostepnvt_creator nvt_creator_gpu = bind(gpu_nvt_creator, _1, _2, _3, _4, _5);
    twostepnvt_creator nvt_creator = bind(base_class_nvt_creator, _1, _2, _3, _4, _5);
    nvt_updater_compare_test(nvt_creator, nvt_creator_gpu, boost::shared_ptr<ExecutionConfiguration>(new ExecutionConfiguration(ExecutionConfiguration::GPU)));
    }

#endif
<|MERGE_RESOLUTION|>--- conflicted
+++ resolved
@@ -62,12 +62,9 @@
 #include "IntegratorTwoStep.h"
 
 #include "AllPairPotentials.h"
-<<<<<<< HEAD
 #include "AllAnisoPairPotentials.h"
 #include "NeighborListBinned.h"
-=======
 #include "NeighborListTree.h"
->>>>>>> ec735210
 #include "Initializers.h"
 #include "RandomGenerator.h"
 
@@ -143,15 +140,9 @@
     boost::shared_ptr<ParticleGroup> group_all_1(new ParticleGroup(sysdef_1, selector_all_1));
 
     Scalar r_cut = Scalar(3.0);
-<<<<<<< HEAD
-    Scalar r_buff = Scalar(0.4);
-    boost::shared_ptr<NeighborList> nlist_1(new NeighborListBinned(sysdef_1, r_cut, r_buff));
-
-=======
     Scalar r_buff = Scalar(0.8);
     boost::shared_ptr<NeighborListTree> nlist_1(new NeighborListTree(sysdef_1, r_cut, r_buff));
     nlist_1->setRCutPair(0,0,r_cut);
->>>>>>> ec735210
     nlist_1->setStorageMode(NeighborList::full);
     boost::shared_ptr<PotentialPairLJ> fc_1 = boost::shared_ptr<PotentialPairLJ>(new PotentialPairLJ(sysdef_1, nlist_1));
 
@@ -493,4 +484,4 @@
     nvt_updater_compare_test(nvt_creator, nvt_creator_gpu, boost::shared_ptr<ExecutionConfiguration>(new ExecutionConfiguration(ExecutionConfiguration::GPU)));
     }
 
-#endif
+#endif