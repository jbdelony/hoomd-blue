--- conflicted
+++ resolved
@@ -16,11 +16,7 @@
 #include "hoomd/Initializers.h"
 
 using namespace std;
-<<<<<<< HEAD
 using namespace std::placeholders;
-=======
-
->>>>>>> 681748a3
 
 /*! \file harmonic_bond_force_test.cc
     \brief Implements unit tests for PotentialBondHarmonic and
