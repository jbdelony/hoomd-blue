# Copyright (c) 2009-2019 The Regents of the University of Michigan
# This file is part of the HOOMD-blue project, released under the BSD 3-Clause
# License.

"""Molecular Dynamics

Perform Molecular Dynamics simulations with HOOMD-blue.
<<<<<<< HEAD

.. rubric:: Stability

:py:mod:`hoomd.md` is **stable**. When upgrading from version 2.x to 2.y (y >
x), existing job scripts that follow *documented* interfaces for functions and
classes will not require any modifications. **Maintainer:** Joshua A. Anderson
=======
>>>>>>> d5d513db
"""

from hoomd.md import angle
from hoomd.md import bond
from hoomd.md import charge
from hoomd.md import compute
from hoomd.md import constrain
from hoomd.md import dihedral
from hoomd.md import external
from hoomd.md import force
from hoomd.md import improper
from hoomd.md.integrate import Integrator
from hoomd.md import nlist
from hoomd.md import pair
from hoomd.md import update
from hoomd.md import wall
from hoomd.md import special_pair
from hoomd.md import methods<|MERGE_RESOLUTION|>--- conflicted
+++ resolved
@@ -5,15 +5,6 @@
 """Molecular Dynamics
 
 Perform Molecular Dynamics simulations with HOOMD-blue.
-<<<<<<< HEAD
-
-.. rubric:: Stability
-
-:py:mod:`hoomd.md` is **stable**. When upgrading from version 2.x to 2.y (y >
-x), existing job scripts that follow *documented* interfaces for functions and
-classes will not require any modifications. **Maintainer:** Joshua A. Anderson
-=======
->>>>>>> d5d513db
 """
 
 from hoomd.md import angle
