--- conflicted
+++ resolved
@@ -28,16 +28,7 @@
 #define ALIGN_SCALAR 8
 #endif
 
-<<<<<<< HEAD
-//! SphereWall Constructor
-/*! \param r Radius of the sphere
-    \param origin The x,y,z coordinates of the center of the sphere
-    \param inside Determines which half space is evaluated.
-*/
-struct SphereWall
-=======
 struct __attribute__((visibility("default"))) SphereWall
->>>>>>> d60046e5
     {
     SphereWall(Scalar rad = 0.0, Scalar3 orig = make_scalar3(0.0,0.0,0.0), bool ins = true) : origin(orig), r(rad), inside(ins) {}
     Scalar3    origin; // need to order datatype in descending order of type size for Fermi
