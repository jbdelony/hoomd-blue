"""Implement a storage and management class for HOOMD-blue operations.

Defines the `Operations` class which serves as the main class for storing and
organizing the many parts of a simulation in a way that allows operations to be
added and removed from a `hoomd.Simulation`.
"""

# Operations also automatically handles attaching and detaching (creating and
# destroying C++ objects) for all hoomd operations.

from collections.abc import Collection
from itertools import chain
import hoomd.integrate
from hoomd.syncedlist import SyncedList
<<<<<<< HEAD
from hoomd.operation import Analyzer, Updater, Tuner
=======
from hoomd.operation import _Analyzer, _Updater, _Tuner, _Compute
>>>>>>> 66e780dd
from hoomd.typeconverter import OnlyType
from hoomd.tune import ParticleSorter


def _triggered_op_conversion(value):
    """Convert _TriggeredOperation to a operation, trigger pair.

    Necessary since in C++ operations do not own their trigger.
    """
    return (value._cpp_obj, value.trigger)


<<<<<<< HEAD
class Operations(Collection):
    """A mutable collection of operations which act on a `hoomd.Simulation`.

    The `Operations` class contains all the operations acting on a
    simulation. These operations are classes that perform various actions on a
    `hoomd.Simulation`. Operations can be added and removed at any point from a
    `hoomd.Operations` instance. The class provides the interface defined by
    `collections.abc.Collection`. Other methods for manipulating instances
    attempt to mimic Python objects where possible, but the class is not
    simply a mutable list or set. Since there are multiple types of operations
    in HOOMD-blue, `Operations` objects manage multiple independent
    sequences described below.

    The types of operations which can be added to an `Operations` object are
    tuners, updaters, integrators, analyzers, and computes. An `Operations` can
    only ever hold one integrator at a time. On the other hand, an `Operations`
    object can hold any number of tuners, updaters, analyzers, or computes. To
    see examples of these types of operations see `hoomd.tune` (tuners),
    `hoomd.update` (updaters), `hoomd.hpmc.integrate` or `hoomd.md.integrate`
    (integrators), , `hoomd.dump` (analyzers), and `hoomd.md.thermo`
    (computes).

    A given instance of an operation class can only be added to a single
    `Operations` container. Likewise, a single instance cannot be added to the
    same `Operations` container more than once.

    All `Operations` instances start with a `hoomd.tune.ParticleSorter` instance
    in their ``tuners`` attribute. This is vital for increasing simulation
    performance. However, users can choose to modify or remove this tuner if
    desired.

    Note:
        An `Operations` object is created by default when a new simulation is
        created.
    """

    def __init__(self):
        self._compute = list()
=======
class Operations:
    def __init__(self, simulation=None):
        self._simulation = simulation
>>>>>>> 66e780dd
        self._scheduled = False
        self._updaters = SyncedList(OnlyType(Updater),
                                    _triggered_op_conversion)
        self._analyzers = SyncedList(OnlyType(Analyzer),
                                     _triggered_op_conversion)
<<<<<<< HEAD
        self._tuners = SyncedList(OnlyType(Tuner), lambda x: x._cpp_obj)
=======
        self._tuners = SyncedList(OnlyType(_Tuner), lambda x: x._cpp_obj)
        self._computes = SyncedList(OnlyType(_Compute), lambda x: x._cpp_obj)
>>>>>>> 66e780dd
        self._integrator = None

        self._tuners.append(ParticleSorter())

    def _get_proper_container(self, operation):
        if isinstance(operation, Updater):
            return self.updaters
        elif isinstance(operation, Analyzer):
            return self.analyzers
        elif isinstance(operation, Tuner):
            return self.tuners
        else:
            raise TypeError(
                f"{type(operation)} is not a valid operation type.")

    def add(self, operation):
        """Add operation to this container.

        Adds the provide operation to the appropriate attribute of the
        `Operations` instance.

        Args:
            operation (`hoomd.operation._Operation`): A HOOMD-blue tuner,
                updater, integrator, analyzer, or compute,  to add to the
                collection.

        Raises:
            ValueError: If ``operation`` already belongs to this or another
                `Operations` instance.
            TypeError: If ``operation`` is not of a valid type.

        Note:
            Since only one integrator can be associated with an `Operations`
            object at a time, this removes the current integrator when called
            with an integrator operation. Also, the ``integrator`` property
            cannot be set to ``None`` using this function. Use
            ``operations.integrator = None`` explicitly for this.
        """
        # calling _add is handled by the synced lists and integrator property.
        # we raise this error here to provide a more clear error message.
<<<<<<< HEAD
        if operation._added:
            raise ValueError("The provided operation has already been added "
                             "to an Operations instance.")
        if isinstance(operation, hoomd.integrate._BaseIntegrator):
            self.integrator = operation
=======
        if op._added:
            raise RuntimeError(
                "Operation cannot be added to twice to operation lists.")
        if isinstance(op, hoomd.integrate._BaseIntegrator):
            self.integrator = op
            return None
        elif isinstance(op, _Tuner):
            self._tuners.append(op)
        elif isinstance(op, _Updater):
            self._updaters.append(op)
        elif isinstance(op, _Analyzer):
            self._analyzers.append(op)
        elif isinstance(op, _Compute):
            self._computes.append(op)
>>>>>>> 66e780dd
        else:
            try:
                container = self._get_proper_container(operation)
            except TypeError:
                raise TypeError(f"Type {type(operation)} is not a valid "
                                f"type to add to Operations.")
            container.append(operation)

    def __iadd__(self, operation):
        """Works the same as `Operations.add`.

        Args:
            operation (`hoomd.operation._Operation`): A HOOMD-blue tuner,
                updater, integrator, analyzer, or compute to add to the object.
        """
        self.add(operation)
        return self

    def remove(self, operation):
        """Remove an operation from the `Operations` object.

        Remove the item from the collection whose id is the same as
        ``operation``. See
        `<https://docs.python.org/3/library/functions.html#id>`_ for the concept
        of a Python object id.

        Args:
            operation (`hoomd.operation._Operation`): A HOOMD-blue integrator,
                tuner, updater, integrator, or compute to remove from the
                container.

        Raises:
            ValueError: If ``operation`` is not found in this container.
            TypeError: If ``operation`` is not of a valid type.
        """
        if isinstance(operation, hoomd.integrate._BaseIntegrator):
            self.integrator = None
        else:
            try:
                container = self._get_proper_container(operation)
            except TypeError:
                raise TypeError(f"Type {type(operation)} is not a valid "
                                f"type to remove from Operations.")
            container.remove(operation)

    def __isub__(self, operation):
        """Works the same as `Operations.remove`.

        Args:
            operation (`hoomd.operation._Operation`): A HOOMD-blue integrator,
                tuner, updater, integrator, analzyer, or compute to remove from
                the collection.
        """
        self.remove(operation)
        return self

    @property
    def _sys_init(self):
        if self._simulation is None or self._simulation.state is None:
            return False
        else:
            return True

    def _schedule(self):
        """Prepares all operations for a `hoomd.Simulation.run` call.

        Creates the internal C++ objects for all operations.

        Raises:
            RuntimeError: raises when not associated with a `hoomd.Simulation`
                object.
        """
        if not self._sys_init:
            raise RuntimeError("System not initialized yet")
        sim = self._simulation
        if not (self.integrator is None or self.integrator._attached):
            self.integrator._attach()
        if not self.updaters._synced:
            self.updaters._sync(sim, sim._cpp_sys.updaters)
        if not self.analyzers._synced:
            self.analyzers._sync(sim, sim._cpp_sys.analyzers)
        if not self.tuners._synced:
            self.tuners._sync(sim, sim._cpp_sys.tuners)
        if not self.computes._synced:
            self.computes._sync(sim, sim._cpp_sys.computes)
        self._scheduled = True

    def _unschedule(self):
        """Undo the effects of `Operations._schedule`."""
        self._integrator._detach()
        self._analyzers._unsync()
        self._updaters._unsync()
        self._tuners._unsync()
        self._computes._unsync()
        self._scheduled = False

    def _store_reader(self, reader):
        # TODO
        pass

    def __contains__(self, operation):
        """Whether an operation is contained in this container.

        Args:
            operation: Returns whether this exact operation is
                contained in the collection.
        """
        return any(op is operation for op in self)

    def __iter__(self):
<<<<<<< HEAD
        """Iterates through all contained operations."""
        integrator = (self._integrator,) if self._integrator else []
        yield from chain(
            self._tuners, self._updaters, integrator, self._analyzers)
=======
        if self._integrator is not None:
            yield from chain((self._integrator,), self._analyzers,
                             self._updaters, self._tuners, self._computes)
        else:
            yield from chain(
                (self._analyzers, self._updaters, self._tuners, self._computes))
>>>>>>> 66e780dd

    def __len__(self):
        """Return the number of operations contained in this collection."""
        return len(list(self))

    @property
    def integrator(self):
        """`hoomd.integrate._BaseIntegrator`: An MD or HPMC integrator object.

        `Operations` objects have an initial ``integrator`` property of
        ``None``. Can be set to MD or HPMC integrators. The property can also be
        set to ``None``.
        """
        return self._integrator

    @integrator.setter
    def integrator(self, op):
        if op is not None:
            if not isinstance(op, hoomd.integrate._BaseIntegrator):
                raise TypeError("Cannot set integrator to a type not derived "
                                "from hoomd.integrate._BaseIntegrator")
            if op._added:
                raise RuntimeError("Integrator cannot be added to twice to "
                                   "Operations collection.")
            else:
                op._add(self._simulation)

        old_ref = self.integrator
        self._integrator = op
        # Handle attaching and detaching integrators dealing with None values
        if self._scheduled:
            if op is not None:
                op._attach()
        if old_ref is not None:
            old_ref._notify_disconnect(self._simulation)
            old_ref._detach()
            old_ref._remove()

    @property
    def updaters(self):
        """list[`hoomd.operation.Updater`]: A list of updater operations.

        Holds the list of updaters associated with this collection. The list can
        be modified as a standard Python list.
        """
        return self._updaters

    @property
    def analyzers(self):
        """list[`hoomd.operation.Analyzer`]: A list of analyzer operations.

        Holds the list of analyzers associated with this collection. The list
        can be modified as a standard Python list.
        """
        return self._analyzers

    @property
    def tuners(self):
        """list[`hoomd.operation.Tuner`]: A list of tuner operations.

<<<<<<< HEAD
        Holds the list of tuners associated with this collection. The list can be
        modified as a standard Python list.
        """
        return self._tuners
=======
    @property
    def computes(self):
        return self._computes

    def __iadd__(self, operation):
        self.add(operation)

    def remove(self, operation):
        if isinstance(operation, hoomd.integrate._BaseIntegrator):
            raise ValueError(
                "Cannot remove iterator without setting to a new integator.")
        elif isinstance(operation, _Analyzer):
            self._analyzers.remove(operation)
        elif isinstance(operation, _Updater):
            self._updaters.remove(operation)
        elif isinstance(operation, _Tuner):
            self._tuners.remove(operation)
        elif isinstance(operation, _Compute):
            self._computes.remove(operation)

    def __isub__(self, operation):
        self.remove(operation)
>>>>>>> 66e780dd
<|MERGE_RESOLUTION|>--- conflicted
+++ resolved
@@ -12,11 +12,7 @@
 from itertools import chain
 import hoomd.integrate
 from hoomd.syncedlist import SyncedList
-<<<<<<< HEAD
-from hoomd.operation import Analyzer, Updater, Tuner
-=======
-from hoomd.operation import _Analyzer, _Updater, _Tuner, _Compute
->>>>>>> 66e780dd
+from hoomd.operation import Analyzer, Updater, Tuner, Compute
 from hoomd.typeconverter import OnlyType
 from hoomd.tune import ParticleSorter
 
@@ -29,7 +25,6 @@
     return (value._cpp_obj, value.trigger)
 
 
-<<<<<<< HEAD
 class Operations(Collection):
     """A mutable collection of operations which act on a `hoomd.Simulation`.
 
@@ -68,33 +63,26 @@
 
     def __init__(self):
         self._compute = list()
-=======
-class Operations:
-    def __init__(self, simulation=None):
-        self._simulation = simulation
->>>>>>> 66e780dd
         self._scheduled = False
         self._updaters = SyncedList(OnlyType(Updater),
                                     _triggered_op_conversion)
         self._analyzers = SyncedList(OnlyType(Analyzer),
                                      _triggered_op_conversion)
-<<<<<<< HEAD
         self._tuners = SyncedList(OnlyType(Tuner), lambda x: x._cpp_obj)
-=======
-        self._tuners = SyncedList(OnlyType(_Tuner), lambda x: x._cpp_obj)
-        self._computes = SyncedList(OnlyType(_Compute), lambda x: x._cpp_obj)
->>>>>>> 66e780dd
+        self._computes = SyncedList(OnlyType(Compute), lambda x: x._cpp_obj)
         self._integrator = None
 
         self._tuners.append(ParticleSorter())
 
     def _get_proper_container(self, operation):
         if isinstance(operation, Updater):
-            return self.updaters
+            return self._updaters
         elif isinstance(operation, Analyzer):
-            return self.analyzers
+            return self._analyzers
         elif isinstance(operation, Tuner):
-            return self.tuners
+            return self._tuners
+        elif isinstance(operation, Compute):
+            return self._computes
         else:
             raise TypeError(
                 f"{type(operation)} is not a valid operation type.")
@@ -124,28 +112,11 @@
         """
         # calling _add is handled by the synced lists and integrator property.
         # we raise this error here to provide a more clear error message.
-<<<<<<< HEAD
         if operation._added:
             raise ValueError("The provided operation has already been added "
                              "to an Operations instance.")
         if isinstance(operation, hoomd.integrate._BaseIntegrator):
             self.integrator = operation
-=======
-        if op._added:
-            raise RuntimeError(
-                "Operation cannot be added to twice to operation lists.")
-        if isinstance(op, hoomd.integrate._BaseIntegrator):
-            self.integrator = op
-            return None
-        elif isinstance(op, _Tuner):
-            self._tuners.append(op)
-        elif isinstance(op, _Updater):
-            self._updaters.append(op)
-        elif isinstance(op, _Analyzer):
-            self._analyzers.append(op)
-        elif isinstance(op, _Compute):
-            self._computes.append(op)
->>>>>>> 66e780dd
         else:
             try:
                 container = self._get_proper_container(operation)
@@ -256,19 +227,11 @@
         return any(op is operation for op in self)
 
     def __iter__(self):
-<<<<<<< HEAD
         """Iterates through all contained operations."""
         integrator = (self._integrator,) if self._integrator else []
         yield from chain(
-            self._tuners, self._updaters, integrator, self._analyzers)
-=======
-        if self._integrator is not None:
-            yield from chain((self._integrator,), self._analyzers,
-                             self._updaters, self._tuners, self._computes)
-        else:
-            yield from chain(
-                (self._analyzers, self._updaters, self._tuners, self._computes))
->>>>>>> 66e780dd
+            self._tuners, self._updaters, integrator, self._analyzers,
+            self._computes)
 
     def __len__(self):
         """Return the number of operations contained in this collection."""
@@ -329,32 +292,16 @@
     def tuners(self):
         """list[`hoomd.operation.Tuner`]: A list of tuner operations.
 
-<<<<<<< HEAD
-        Holds the list of tuners associated with this collection. The list can be
-        modified as a standard Python list.
+        Holds the list of tuners associated with this collection. The list can
+        be modified as a standard Python list.
         """
         return self._tuners
-=======
+
     @property
     def computes(self):
-        return self._computes
-
-    def __iadd__(self, operation):
-        self.add(operation)
-
-    def remove(self, operation):
-        if isinstance(operation, hoomd.integrate._BaseIntegrator):
-            raise ValueError(
-                "Cannot remove iterator without setting to a new integator.")
-        elif isinstance(operation, _Analyzer):
-            self._analyzers.remove(operation)
-        elif isinstance(operation, _Updater):
-            self._updaters.remove(operation)
-        elif isinstance(operation, _Tuner):
-            self._tuners.remove(operation)
-        elif isinstance(operation, _Compute):
-            self._computes.remove(operation)
-
-    def __isub__(self, operation):
-        self.remove(operation)
->>>>>>> 66e780dd
+        """list[`hoomd.operation.Compute`]: A list of tuner operations.
+
+        Holds the list of tuners associated with this collection. The list can
+        be modified as a standard Python list.
+        """
+        return self._computes