from __future__ import division

from hoomd import *
from hoomd import hpmc

import numpy as np
import math

import unittest

context.initialize()
#seed_list=[123, 456]
seed_list = [123]
#phi_c_list=[0.01, 0.05, 0.10, 0.2, 0.3]
phi_c_list=[0.1]
#eta_p_r_list=[0.2, 0.4, 0.6, 0.8, 1.0, 1.2, 1.4, 1.6, 1.8, 2.0]
eta_p_r_list=[0.4]

import itertools
params = []
params = list(itertools.product(seed_list, phi_c_list, eta_p_r_list))

context.current.device.cpp_msg.notice(1,"{} parameters\n".format(len(params)))

# choose a random state point
p = int(option.get_user()[0])
(seed, phi_c, eta_p_r) = params[p % len(params)]

# are we using update.cluster?
all_use_clusters = p//len(params)

context.current.device.cpp_msg.notice(1,"parameter {} seed {} phi_c {:.3f} eta_p_r {:.3f}\n".format(p,seed, phi_c, eta_p_r))
# test the equation of state of spheres with penetrable depletant spheres
# see M. Dijkstra et al. Phys. Rev. E 73, p. 41404, 2006, Fig. 2 and
# J. Glaser et al., JCP 143 18, p. 184110, 2015.

# reference data key = (phi_c, eta_p_r) value = (eta_p, error)
# 128 spheres
eta_p_ref=dict()
#eta_p_ref[(0.01,0.)] = (0.,nan)
eta_p_ref[(0.01,0.2)] = (0.184438,7.79773e-6)
eta_p_ref[(0.01,0.4)] = (0.369113,0.000015426)
eta_p_ref[(0.01,0.6)] = (0.554202,0.0000226575)
eta_p_ref[(0.01,0.8)] = (0.73994,0.0000319383)
eta_p_ref[(0.01,1.)] = (0.926884,0.0000312035)
eta_p_ref[(0.01,1.2)] = (1.11685,0.0000215032)
eta_p_ref[(0.01,1.4)] = (1.32721,0.000331169)
eta_p_ref[(0.01,1.6)] = (1.52856,0.0000769524)
eta_p_ref[(0.01,1.8)] = (1.72593,0.000131199)
eta_p_ref[(0.01,2.)] = (1.92188,0.000436138)
#eta_p_ref[(0.05,0.)] = (0.,nan)
eta_p_ref[(0.05,0.2)] = (0.130102,0.000017169)
eta_p_ref[(0.05,0.4)] = (0.263677,0.0000296967)
eta_p_ref[(0.05,0.6)] = (0.402265,0.0000358007)
eta_p_ref[(0.05,0.8)] = (0.549098,0.0000542385)
eta_p_ref[(0.05,1.)] = (0.712581,0.000143215)
eta_p_ref[(0.05,1.2)] = (0.900993,0.000116858)
eta_p_ref[(0.05,1.4)] = (1.08466,0.0001577)
eta_p_ref[(0.05,1.6)] = (1.26389,0.000312563)
eta_p_ref[(0.05,1.8)] = (1.43957,0.000490628)
eta_p_ref[(0.05,2.)] = (1.61347,0.000118301)
#eta_p_ref[(0.1,0.)] = (0.,nan)
eta_p_ref[(0.1,0.2)] = (0.0777986,0.0000224789)
eta_p_ref[(0.1,0.4)] = (0.162055,0.0000391019)
eta_p_ref[(0.1,0.6)] = (0.25512,0.0000917089)
eta_p_ref[(0.1,0.8)] = (0.361985,0.000081159)
eta_p_ref[(0.1,1.)] = (0.491528,0.000211232)
eta_p_ref[(0.1,1.2)] = (0.644402,0.0000945081)
eta_p_ref[(0.1,1.4)] = (0.797721,0.000114195)
eta_p_ref[(0.1,1.6)] = (0.947405,0.000266665)
eta_p_ref[(0.1,1.8)] = (1.09756,0.000207732)
eta_p_ref[(0.1,2.)] = (1.24626,0.00085732)
#eta_p_ref[(0.2,0.)] = (0.,nan)
eta_p_ref[(0.2,0.2)] = (0.0180642,8.88676e-7)
eta_p_ref[(0.2,0.4)] = (0.0394307,0.0000491992)
eta_p_ref[(0.2,0.6)] = (0.0652104,0.0000840904)
eta_p_ref[(0.2,0.8)] = (0.0975177,0.0000992883)
eta_p_ref[(0.2,1.)] = (0.141602,0.000141207)
eta_p_ref[(0.2,1.2)] = (0.20416,0.000278241)
eta_p_ref[(0.2,1.4)] = (0.289024,0.000340248)
eta_p_ref[(0.2,1.6)] = (0.383491,0.000357631)
eta_p_ref[(0.2,1.8)] = (0.483246,0.000338302)
eta_p_ref[(0.2,2.)] = (0.594751,0.00061228)
#eta_p_ref[(0.3,0.)] = (0.,nan)
eta_p_ref[(0.3,0.2)] = (0.00154793,6.84185e-6)
eta_p_ref[(0.3,0.4)] = (0.00328478,0.0000103679)
eta_p_ref[(0.3,0.6)] = (0.00521468,0.0000212988)
eta_p_ref[(0.3,0.8)] = (0.00746148,7.85157e-6)
eta_p_ref[(0.3,1.)] = (0.0100912,3.00293e-6)
eta_p_ref[(0.3,1.2)] = (0.0131242,0.0000590406)
eta_p_ref[(0.3,1.4)] = (0.0169659,0.0000524466)
eta_p_ref[(0.3,1.6)] = (0.021623,0.0000828658)
eta_p_ref[(0.3,1.8)] = (0.0283405,0.000133873)
eta_p_ref[(0.3,2.)] = (0.0387704,0.000167702)

# number of spheres
n = 5
N = n**3
d_sphere = 1.0
V_sphere = math.pi/6.0*math.pow(d_sphere,3.0)

# depletant-colloid size ratio
q=1.0

L_target= math.pow(N*V_sphere/phi_c,1.0/3.0)

class implicit_test (unittest.TestCase):
    def setUp(self):
        # initialize random configuration
        a = L_target/n
        self.system = init.create_lattice(unitcell=lattice.sc(a=a), n=n);

        self.system.particles.types.add('B')

<<<<<<< HEAD
    def test_measure_etap_sphere(self):
=======
    def test_sphere_ntrial0(self):
        self.measure_etap_sphere(all_use_clusters, ntrial=0)

    def test_sphere_ntrial1(self):
        self.measure_etap_sphere(all_use_clusters, ntrial=1)

    def test_sphere_ntrial2(self):
        self.measure_etap_sphere(all_use_clusters, ntrial=2)

    def test_sphere_ntrial3(self): # we could coment out this one if the CI takes too long
        self.measure_etap_sphere(all_use_clusters, ntrial=3)

    def test_sphere_union_ntrial1(self):
        self.measure_etap_sphere_union(all_use_clusters, ntrial=1)

    def measure_etap_sphere(self, use_clusters, ntrial):
>>>>>>> 3a311cba
        self.mc = hpmc.integrate.sphere(seed=seed)
        self.mc.set_params(d=0.1,a=0.1)
        self.mc.shape_param.set('A', diameter=d_sphere)
        self.mc.shape_param.set('B', diameter=d_sphere*q)

        if not use_clusters:
            self.mc_tune = hpmc.util.tune(self.mc, tunables=['d'],max_val=[d_sphere],gamma=1,target=0.2)
            for i in range(10):
                run(100, quiet=True)
                self.mc_tune.update()
<<<<<<< HEAD
=======
        # warm up
        run(2000);

        # set depletant fugacity
        nR = eta_p_r/(math.pi/6.0*math.pow(d_sphere*q,3.0))
        self.mc.set_fugacity('B',nR)

        self.mc.set_params(ntrial=ntrial)

        free_volume = hpmc.compute.free_volume(mc=self.mc, seed=seed, nsample=10000, test_type='B')
        log=analyze.log(filename=None, quantities=['hpmc_overlap_count','volume','hpmc_free_volume','hpmc_fugacity_B'], overwrite=True,period=100)

        eta_p_measure = []
        def log_callback(timestep):
            v = math.pi/6.0*log.query('hpmc_free_volume')/log.query('volume')*log.query('hpmc_fugacity_B')
            eta_p_measure.append(v)
            self.assertEqual(log.query('hpmc_overlap_count'),0)

            if context.current.device.comm.rank == 0:
               context.current.device.cpp_msg.notice(1,'eta_p = {}\n'.format(v));

        if use_clusters:
            # use clusters exclusively to equilibrate
            self.mc.set_params(d=0)
            hpmc.update.clusters(self.mc,period=1,seed=seed+1)

        run(4e5,callback=log_callback,callback_period=100)

        import BlockAverage
        block = BlockAverage.BlockAverage(eta_p_measure)
        eta_p_avg = np.mean(np.array(eta_p_measure))
        i, eta_p_err = block.get_error_estimate()

        if context.current.device.comm.rank == 0:
            print(i)
            (n, num, err, err_err) = block.get_hierarchical_errors()

            print('Hierarchical error analysis:')
            for (i, num_samples, e, ee) in zip(n, num, err, err_err):
                print('{0} {1} {2} {3}'.format(i,num_samples,e,ee))

        if context.current.device.comm.rank == 0:
            print('avg: {:.6f} +- {:.6f}'.format(eta_p_avg, eta_p_err))
            print('tgt: {:.6f} +- {:.6f}'.format(eta_p_ref[(phi_c,eta_p_r)][0], eta_p_ref[(phi_c,eta_p_r)][1]))

        # max error 0.5%
        self.assertLessEqual(eta_p_err/eta_p_avg,0.005)

        # confidence interval, 0.95 quantile of the normal distribution
        ci = 1.96

        # check against reference value within reference error + measurement error
        self.assertLessEqual(math.fabs(eta_p_avg-eta_p_ref[(phi_c,eta_p_r)][0]),ci*(eta_p_ref[(phi_c,eta_p_r)][1]+eta_p_err))
        del self.mc

    def measure_etap_sphere_union(self, use_clusters, ntrial):
        # reduce the sphere union case to the sphere one by including an (irrelevant) sphere into a larger one
        self.mc = hpmc.integrate.sphere_union(seed=seed)
        self.mc.set_params(d=0.1,a=0.1)
        self.mc.shape_param.set('A', centers=[(0,0,0)]*2,diameters=[d_sphere,0.5*d_sphere],capacity=1)
        self.mc.shape_param.set('B', centers=[(0,0,0)],diameters=[d_sphere*q],capacity=1)

        if not use_clusters:
            self.mc_tune = hpmc.util.tune(self.mc, tunables=['d'],max_val=[d_sphere],gamma=1,target=0.2)
            for i in range(10):
                run(100, quiet=True)
                self.mc_tune.update()
>>>>>>> 3a311cba
        # warm up
        run(2000);

        # set depletant fugacity
        nR = eta_p_r/(math.pi/6.0*math.pow(d_sphere*q,3.0))
        self.mc.set_fugacity('B',nR)

<<<<<<< HEAD
        # set ntrial > 0
        self.mc.set_params(ntrial=2)
=======
        self.mc.set_params(ntrial=ntrial)
>>>>>>> 3a311cba

        free_volume = hpmc.compute.free_volume(mc=self.mc, seed=seed, nsample=10000, test_type='B')
        log=analyze.log(filename=None, quantities=['hpmc_overlap_count','volume','hpmc_free_volume','hpmc_fugacity_B'], overwrite=True,period=100)

        eta_p_measure = []
        def log_callback(timestep):
            v = math.pi/6.0*log.query('hpmc_free_volume')/log.query('volume')*log.query('hpmc_fugacity_B')
            eta_p_measure.append(v)
            self.assertEqual(log.query('hpmc_overlap_count'),0)

            if context.current.device.comm.rank == 0:
               context.current.device.cpp_msg.notice(1,'eta_p = {}\n'.format(v));

        if use_clusters:
            # use clusters exclusively to equilibrate
<<<<<<< HEAD
            self.mc.set_params(d=0)
=======
            self.mc.set_params(d=0,a=0)
>>>>>>> 3a311cba
            hpmc.update.clusters(self.mc,period=1,seed=seed+1)

        run(4e5,callback=log_callback,callback_period=100)

        import BlockAverage
        block = BlockAverage.BlockAverage(eta_p_measure)
        eta_p_avg = np.mean(np.array(eta_p_measure))
        i, eta_p_err = block.get_error_estimate()

        if context.current.device.comm.rank == 0:
            print(i)
            (n, num, err, err_err) = block.get_hierarchical_errors()

            print('Hierarchical error analysis:')
            for (i, num_samples, e, ee) in zip(n, num, err, err_err):
                print('{0} {1} {2} {3}'.format(i,num_samples,e,ee))

        if context.current.device.comm.rank == 0:
            print('avg: {:.6f} +- {:.6f}'.format(eta_p_avg, eta_p_err))
            print('tgt: {:.6f} +- {:.6f}'.format(eta_p_ref[(phi_c,eta_p_r)][0], eta_p_ref[(phi_c,eta_p_r)][1]))

        # max error 0.5%
        self.assertLessEqual(eta_p_err/eta_p_avg,0.005)

        # confidence interval, 0.95 quantile of the normal distribution
        ci = 1.96

        # check against reference value within reference error + measurement error
        self.assertLessEqual(math.fabs(eta_p_avg-eta_p_ref[(phi_c,eta_p_r)][0]),ci*(eta_p_ref[(phi_c,eta_p_r)][1]+eta_p_err))
        del self.mc

<<<<<<< HEAD
    def test_measure_etap_sphere_union(self):
        # reduce the sphere union case to the sphere one by including an (irrelevant) sphere into a larger one
        self.mc = hpmc.integrate.sphere_union(seed=seed)
        self.mc.set_params(d=0.1,a=0.1)
        self.mc.shape_param.set('A', centers=[(0,0,0)]*2,diameters=[d_sphere,0.5*d_sphere],capacity=1)
        self.mc.shape_param.set('B', centers=[(0,0,0)],diameters=[d_sphere*q],capacity=1)

        if not use_clusters:
            self.mc_tune = hpmc.util.tune(self.mc, tunables=['d'],max_val=[d_sphere],gamma=1,target=0.2)
            for i in range(10):
                run(100, quiet=True)
                self.mc_tune.update()
        # warm up
        run(2000);

        # set depletant fugacity
        nR = eta_p_r/(math.pi/6.0*math.pow(d_sphere*q,3.0))
        self.mc.set_fugacity('B',nR)

        # set ntrial > 0
        self.mc.set_params(ntrial=2)

        free_volume = hpmc.compute.free_volume(mc=self.mc, seed=seed, nsample=10000, test_type='B')
        log=analyze.log(filename=None, quantities=['hpmc_overlap_count','volume','hpmc_free_volume','hpmc_fugacity_B'], overwrite=True,period=100)

        eta_p_measure = []
        def log_callback(timestep):
            v = math.pi/6.0*log.query('hpmc_free_volume')/log.query('volume')*log.query('hpmc_fugacity_B')
            eta_p_measure.append(v)
            self.assertEqual(log.query('hpmc_overlap_count'),0)

            if context.current.device.comm.rank == 0:
               print('eta_p =', v);

        if use_clusters:
            # use clusters exclusively to equilibrate
            self.mc.set_params(d=0,a=0)
            hpmc.update.clusters(self.mc,period=1,seed=seed+1)

        run(4e5,callback=log_callback,callback_period=100)

        import BlockAverage
        block = BlockAverage.BlockAverage(eta_p_measure)
        eta_p_avg = np.mean(np.array(eta_p_measure))
        i, eta_p_err = block.get_error_estimate()

        if context.current.device.comm.rank == 0:
            print(i)
            (n, num, err, err_err) = block.get_hierarchical_errors()

            print('Hierarchical error analysis:')
            for (i, num_samples, e, ee) in zip(n, num, err, err_err):
                print('{0} {1} {2} {3}'.format(i,num_samples,e,ee))

        if context.current.device.comm.rank == 0:
            print('avg: {:.6f} +- {:.6f}'.format(eta_p_avg, eta_p_err))
            print('tgt: {:.6f} +- {:.6f}'.format(eta_p_ref[(phi_c,eta_p_r)][0], eta_p_ref[(phi_c,eta_p_r)][1]))

        # max error 0.5%
        self.assertLessEqual(eta_p_err/eta_p_avg,0.005)

        # confidence interval, 0.95 quantile of the normal distribution
        ci = 1.96

        # check against reference value within reference error + measurement error
        self.assertLessEqual(math.fabs(eta_p_avg-eta_p_ref[(phi_c,eta_p_r)][0]),ci*(eta_p_ref[(phi_c,eta_p_r)][1]+eta_p_err))
        del self.mc

=======
>>>>>>> 3a311cba

    def tearDown(self):
        del self.system
        context.initialize();

if __name__ == '__main__':
    unittest.main(argv = ['test.py', '-v'])<|MERGE_RESOLUTION|>--- conflicted
+++ resolved
@@ -112,9 +112,6 @@
 
         self.system.particles.types.add('B')
 
-<<<<<<< HEAD
-    def test_measure_etap_sphere(self):
-=======
     def test_sphere_ntrial0(self):
         self.measure_etap_sphere(all_use_clusters, ntrial=0)
 
@@ -131,158 +128,10 @@
         self.measure_etap_sphere_union(all_use_clusters, ntrial=1)
 
     def measure_etap_sphere(self, use_clusters, ntrial):
->>>>>>> 3a311cba
         self.mc = hpmc.integrate.sphere(seed=seed)
         self.mc.set_params(d=0.1,a=0.1)
         self.mc.shape_param.set('A', diameter=d_sphere)
         self.mc.shape_param.set('B', diameter=d_sphere*q)
-
-        if not use_clusters:
-            self.mc_tune = hpmc.util.tune(self.mc, tunables=['d'],max_val=[d_sphere],gamma=1,target=0.2)
-            for i in range(10):
-                run(100, quiet=True)
-                self.mc_tune.update()
-<<<<<<< HEAD
-=======
-        # warm up
-        run(2000);
-
-        # set depletant fugacity
-        nR = eta_p_r/(math.pi/6.0*math.pow(d_sphere*q,3.0))
-        self.mc.set_fugacity('B',nR)
-
-        self.mc.set_params(ntrial=ntrial)
-
-        free_volume = hpmc.compute.free_volume(mc=self.mc, seed=seed, nsample=10000, test_type='B')
-        log=analyze.log(filename=None, quantities=['hpmc_overlap_count','volume','hpmc_free_volume','hpmc_fugacity_B'], overwrite=True,period=100)
-
-        eta_p_measure = []
-        def log_callback(timestep):
-            v = math.pi/6.0*log.query('hpmc_free_volume')/log.query('volume')*log.query('hpmc_fugacity_B')
-            eta_p_measure.append(v)
-            self.assertEqual(log.query('hpmc_overlap_count'),0)
-
-            if context.current.device.comm.rank == 0:
-               context.current.device.cpp_msg.notice(1,'eta_p = {}\n'.format(v));
-
-        if use_clusters:
-            # use clusters exclusively to equilibrate
-            self.mc.set_params(d=0)
-            hpmc.update.clusters(self.mc,period=1,seed=seed+1)
-
-        run(4e5,callback=log_callback,callback_period=100)
-
-        import BlockAverage
-        block = BlockAverage.BlockAverage(eta_p_measure)
-        eta_p_avg = np.mean(np.array(eta_p_measure))
-        i, eta_p_err = block.get_error_estimate()
-
-        if context.current.device.comm.rank == 0:
-            print(i)
-            (n, num, err, err_err) = block.get_hierarchical_errors()
-
-            print('Hierarchical error analysis:')
-            for (i, num_samples, e, ee) in zip(n, num, err, err_err):
-                print('{0} {1} {2} {3}'.format(i,num_samples,e,ee))
-
-        if context.current.device.comm.rank == 0:
-            print('avg: {:.6f} +- {:.6f}'.format(eta_p_avg, eta_p_err))
-            print('tgt: {:.6f} +- {:.6f}'.format(eta_p_ref[(phi_c,eta_p_r)][0], eta_p_ref[(phi_c,eta_p_r)][1]))
-
-        # max error 0.5%
-        self.assertLessEqual(eta_p_err/eta_p_avg,0.005)
-
-        # confidence interval, 0.95 quantile of the normal distribution
-        ci = 1.96
-
-        # check against reference value within reference error + measurement error
-        self.assertLessEqual(math.fabs(eta_p_avg-eta_p_ref[(phi_c,eta_p_r)][0]),ci*(eta_p_ref[(phi_c,eta_p_r)][1]+eta_p_err))
-        del self.mc
-
-    def measure_etap_sphere_union(self, use_clusters, ntrial):
-        # reduce the sphere union case to the sphere one by including an (irrelevant) sphere into a larger one
-        self.mc = hpmc.integrate.sphere_union(seed=seed)
-        self.mc.set_params(d=0.1,a=0.1)
-        self.mc.shape_param.set('A', centers=[(0,0,0)]*2,diameters=[d_sphere,0.5*d_sphere],capacity=1)
-        self.mc.shape_param.set('B', centers=[(0,0,0)],diameters=[d_sphere*q],capacity=1)
-
-        if not use_clusters:
-            self.mc_tune = hpmc.util.tune(self.mc, tunables=['d'],max_val=[d_sphere],gamma=1,target=0.2)
-            for i in range(10):
-                run(100, quiet=True)
-                self.mc_tune.update()
->>>>>>> 3a311cba
-        # warm up
-        run(2000);
-
-        # set depletant fugacity
-        nR = eta_p_r/(math.pi/6.0*math.pow(d_sphere*q,3.0))
-        self.mc.set_fugacity('B',nR)
-
-<<<<<<< HEAD
-        # set ntrial > 0
-        self.mc.set_params(ntrial=2)
-=======
-        self.mc.set_params(ntrial=ntrial)
->>>>>>> 3a311cba
-
-        free_volume = hpmc.compute.free_volume(mc=self.mc, seed=seed, nsample=10000, test_type='B')
-        log=analyze.log(filename=None, quantities=['hpmc_overlap_count','volume','hpmc_free_volume','hpmc_fugacity_B'], overwrite=True,period=100)
-
-        eta_p_measure = []
-        def log_callback(timestep):
-            v = math.pi/6.0*log.query('hpmc_free_volume')/log.query('volume')*log.query('hpmc_fugacity_B')
-            eta_p_measure.append(v)
-            self.assertEqual(log.query('hpmc_overlap_count'),0)
-
-            if context.current.device.comm.rank == 0:
-               context.current.device.cpp_msg.notice(1,'eta_p = {}\n'.format(v));
-
-        if use_clusters:
-            # use clusters exclusively to equilibrate
-<<<<<<< HEAD
-            self.mc.set_params(d=0)
-=======
-            self.mc.set_params(d=0,a=0)
->>>>>>> 3a311cba
-            hpmc.update.clusters(self.mc,period=1,seed=seed+1)
-
-        run(4e5,callback=log_callback,callback_period=100)
-
-        import BlockAverage
-        block = BlockAverage.BlockAverage(eta_p_measure)
-        eta_p_avg = np.mean(np.array(eta_p_measure))
-        i, eta_p_err = block.get_error_estimate()
-
-        if context.current.device.comm.rank == 0:
-            print(i)
-            (n, num, err, err_err) = block.get_hierarchical_errors()
-
-            print('Hierarchical error analysis:')
-            for (i, num_samples, e, ee) in zip(n, num, err, err_err):
-                print('{0} {1} {2} {3}'.format(i,num_samples,e,ee))
-
-        if context.current.device.comm.rank == 0:
-            print('avg: {:.6f} +- {:.6f}'.format(eta_p_avg, eta_p_err))
-            print('tgt: {:.6f} +- {:.6f}'.format(eta_p_ref[(phi_c,eta_p_r)][0], eta_p_ref[(phi_c,eta_p_r)][1]))
-
-        # max error 0.5%
-        self.assertLessEqual(eta_p_err/eta_p_avg,0.005)
-
-        # confidence interval, 0.95 quantile of the normal distribution
-        ci = 1.96
-
-        # check against reference value within reference error + measurement error
-        self.assertLessEqual(math.fabs(eta_p_avg-eta_p_ref[(phi_c,eta_p_r)][0]),ci*(eta_p_ref[(phi_c,eta_p_r)][1]+eta_p_err))
-        del self.mc
-
-<<<<<<< HEAD
-    def test_measure_etap_sphere_union(self):
-        # reduce the sphere union case to the sphere one by including an (irrelevant) sphere into a larger one
-        self.mc = hpmc.integrate.sphere_union(seed=seed)
-        self.mc.set_params(d=0.1,a=0.1)
-        self.mc.shape_param.set('A', centers=[(0,0,0)]*2,diameters=[d_sphere,0.5*d_sphere],capacity=1)
-        self.mc.shape_param.set('B', centers=[(0,0,0)],diameters=[d_sphere*q],capacity=1)
 
         if not use_clusters:
             self.mc_tune = hpmc.util.tune(self.mc, tunables=['d'],max_val=[d_sphere],gamma=1,target=0.2)
@@ -296,8 +145,7 @@
         nR = eta_p_r/(math.pi/6.0*math.pow(d_sphere*q,3.0))
         self.mc.set_fugacity('B',nR)
 
-        # set ntrial > 0
-        self.mc.set_params(ntrial=2)
+        self.mc.set_params(ntrial=ntrial)
 
         free_volume = hpmc.compute.free_volume(mc=self.mc, seed=seed, nsample=10000, test_type='B')
         log=analyze.log(filename=None, quantities=['hpmc_overlap_count','volume','hpmc_free_volume','hpmc_fugacity_B'], overwrite=True,period=100)
@@ -309,7 +157,74 @@
             self.assertEqual(log.query('hpmc_overlap_count'),0)
 
             if context.current.device.comm.rank == 0:
-               print('eta_p =', v);
+               context.current.device.cpp_msg.notice(1,'eta_p = {}\n'.format(v));
+
+        if use_clusters:
+            # use clusters exclusively to equilibrate
+            self.mc.set_params(d=0)
+            hpmc.update.clusters(self.mc,period=1,seed=seed+1)
+
+        run(4e5,callback=log_callback,callback_period=100)
+
+        import BlockAverage
+        block = BlockAverage.BlockAverage(eta_p_measure)
+        eta_p_avg = np.mean(np.array(eta_p_measure))
+        i, eta_p_err = block.get_error_estimate()
+
+        if context.current.device.comm.rank == 0:
+            print(i)
+            (n, num, err, err_err) = block.get_hierarchical_errors()
+
+            print('Hierarchical error analysis:')
+            for (i, num_samples, e, ee) in zip(n, num, err, err_err):
+                print('{0} {1} {2} {3}'.format(i,num_samples,e,ee))
+
+        if context.current.device.comm.rank == 0:
+            print('avg: {:.6f} +- {:.6f}'.format(eta_p_avg, eta_p_err))
+            print('tgt: {:.6f} +- {:.6f}'.format(eta_p_ref[(phi_c,eta_p_r)][0], eta_p_ref[(phi_c,eta_p_r)][1]))
+
+        # max error 0.5%
+        self.assertLessEqual(eta_p_err/eta_p_avg,0.005)
+
+        # confidence interval, 0.95 quantile of the normal distribution
+        ci = 1.96
+
+        # check against reference value within reference error + measurement error
+        self.assertLessEqual(math.fabs(eta_p_avg-eta_p_ref[(phi_c,eta_p_r)][0]),ci*(eta_p_ref[(phi_c,eta_p_r)][1]+eta_p_err))
+        del self.mc
+
+    def measure_etap_sphere_union(self, use_clusters, ntrial):
+        # reduce the sphere union case to the sphere one by including an (irrelevant) sphere into a larger one
+        self.mc = hpmc.integrate.sphere_union(seed=seed)
+        self.mc.set_params(d=0.1,a=0.1)
+        self.mc.shape_param.set('A', centers=[(0,0,0)]*2,diameters=[d_sphere,0.5*d_sphere],capacity=1)
+        self.mc.shape_param.set('B', centers=[(0,0,0)],diameters=[d_sphere*q],capacity=1)
+
+        if not use_clusters:
+            self.mc_tune = hpmc.util.tune(self.mc, tunables=['d'],max_val=[d_sphere],gamma=1,target=0.2)
+            for i in range(10):
+                run(100, quiet=True)
+                self.mc_tune.update()
+        # warm up
+        run(2000);
+
+        # set depletant fugacity
+        nR = eta_p_r/(math.pi/6.0*math.pow(d_sphere*q,3.0))
+        self.mc.set_fugacity('B',nR)
+
+        self.mc.set_params(ntrial=ntrial)
+
+        free_volume = hpmc.compute.free_volume(mc=self.mc, seed=seed, nsample=10000, test_type='B')
+        log=analyze.log(filename=None, quantities=['hpmc_overlap_count','volume','hpmc_free_volume','hpmc_fugacity_B'], overwrite=True,period=100)
+
+        eta_p_measure = []
+        def log_callback(timestep):
+            v = math.pi/6.0*log.query('hpmc_free_volume')/log.query('volume')*log.query('hpmc_fugacity_B')
+            eta_p_measure.append(v)
+            self.assertEqual(log.query('hpmc_overlap_count'),0)
+
+            if context.current.device.comm.rank == 0:
+               context.current.device.cpp_msg.notice(1,'eta_p = {}\n'.format(v));
 
         if use_clusters:
             # use clusters exclusively to equilibrate
@@ -345,8 +260,6 @@
         self.assertLessEqual(math.fabs(eta_p_avg-eta_p_ref[(phi_c,eta_p_r)][0]),ci*(eta_p_ref[(phi_c,eta_p_r)][1]+eta_p_err))
         del self.mc
 
-=======
->>>>>>> 3a311cba
 
     def tearDown(self):
         del self.system
