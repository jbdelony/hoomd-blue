// Copyright (c) 2009-2019 The Regents of the University of Michigan
// This file is part of the HOOMD-blue project, released under the BSD 3-Clause License.

#include "hoomd/HOOMDMath.h"
#include "hoomd/BoxDim.h"
#include "hoomd/VectorMath.h"
#include "ShapeSphere.h"    //< For the base template of test_overlap
#include "ShapeSpheropolyhedron.h"
#include "ShapeConvexPolyhedron.h"
#include "GPUTree.h"

#include "hoomd/AABB.h"
#include "hoomd/ManagedArray.h"

#ifndef __SHAPE_UNION_H__
#define __SHAPE_UNION_H__

/*! \file ShapeUnion.h
    \brief Defines the ShapeUnion templated aggregate shape
*/

// need to declare these class methods with __device__ qualifiers when building in nvcc
// DEVICE is __device__ when included in nvcc and blank when included into the host compiler
#ifdef __HIPCC__
#define DEVICE __device__
#define HOSTDEVICE __host__ __device__
#else
#define DEVICE
#define HOSTDEVICE
#include <iostream>
#endif

//#define SHAPE_UNION_LEAVES_AGAINST_TREE_TRAVERSAL

namespace hpmc
{

namespace detail
{

//! Stores the overlapping node pairs from a prior traversal
/* This data structure is used to accelerate the random choice of overlapping
   node pairs when depletants are reinserted, eliminating the need to traverse
   the same tree for all reinsertion attempts.
 */
struct union_depletion_storage
    {
    //! The inclusive prefix sum over previous weights of overlapping node pairs
    OverlapReal accumulated_weight;

    //! The node in tree a
    unsigned int cur_node_a;

    //! The node in tree b
    unsigned int cur_node_b;
    };

//! Data structure for shape composed of a union of multiple shapes
template<class Shape>
struct union_params : param_base
    {
    typedef GPUTree gpu_tree_type; //!< Handy typedef for GPUTree template
    typedef typename Shape::param_type mparam_type;

    //! Default constructor
    DEVICE union_params()
        : diameter(0.0), N(0), ignore(0)
        { }

    //! Load dynamic data members into shared memory and increase pointer
    /*! \param ptr Pointer to load data to (will be incremented)
        \param available_bytes Size of remaining shared memory allocation
     */
    DEVICE void load_shared(char *& ptr, unsigned int &available_bytes)
        {
        tree.load_shared(ptr, available_bytes);
        mpos.load_shared(ptr, available_bytes);
        bool params_in_shared_mem = mparams.load_shared(ptr, available_bytes);
        moverlap.load_shared(ptr, available_bytes);
        morientation.load_shared(ptr, available_bytes);

        // load all member parameters
        #if defined (__HIP_DEVICE_COMPILE__)
        __syncthreads();
        #endif

        for (unsigned int i = 0; i < mparams.size(); ++i)
            {
            if (params_in_shared_mem)
                {
                // load only if we are sure that we are not touching any unified memory
                mparams[i].load_shared(ptr, available_bytes);
                }
            else
                {
                // increment pointer only
                mparams[i].allocate_shared(ptr, available_bytes);
                }
            }
        }

    //! Determine size of the shared memory allocaation
    /*! \param ptr Pointer to increment
        \param available_bytes Size of remaining shared memory allocation
     */
    HOSTDEVICE void allocate_shared(char *& ptr, unsigned int &available_bytes) const
        {
        tree.allocate_shared(ptr, available_bytes);
        mpos.allocate_shared(ptr, available_bytes);
        mparams.allocate_shared(ptr, available_bytes);
        moverlap.allocate_shared(ptr, available_bytes);
        morientation.allocate_shared(ptr, available_bytes);

        for (unsigned int i = 0; i < mparams.size(); ++i)
            mparams[i].allocate_shared(ptr, available_bytes);
        }


    #ifdef ENABLE_HIP
    //! Set CUDA memory hints
    void set_memory_hint() const
        {
        tree.set_memory_hint();

        mpos.set_memory_hint();
        morientation.set_memory_hint();
        mparams.set_memory_hint();
        moverlap.set_memory_hint();

        // attach member parameters
        for (unsigned int i = 0; i < mparams.size(); ++i)
            mparams[i].set_memory_hint();
        }
    #endif

    #ifndef __HIPCC__
    //! Shape constructor
    union_params(unsigned int _N, bool _managed)
        : N(_N)
        {
        mpos = ManagedArray<vec3<OverlapReal> >(N,_managed);
        morientation = ManagedArray<quat<OverlapReal> >(N,_managed);
        mparams = ManagedArray<mparam_type>(N,_managed);
        moverlap = ManagedArray<unsigned int>(N,_managed);
        }
    #endif

    gpu_tree_type tree;                      //!< OBB tree for constituent shapes
    ManagedArray<vec3<OverlapReal> > mpos;         //!< Position vectors of member shapes
    ManagedArray<quat<OverlapReal> > morientation; //!< Orientation of member shapes
    ManagedArray<mparam_type> mparams;        //!< Parameters of member shapes
    ManagedArray<unsigned int> moverlap;      //!< only check overlaps for which moverlap[i] & moverlap[j]
    OverlapReal diameter;                    //!< Precalculated overall circumsphere diameter
    unsigned int N;                           //!< Number of member shapes
    unsigned int ignore;                     //!<  Bitwise ignore flag for stats. 1 will ignore, 0 will not ignore
    } __attribute__((aligned(32)));

} // end namespace detail

//! Shape consisting of union of shapes of a single type but individual parameters
/*!
    The parameter defining a ShapeUnion is a structure implementing the HPMC shape interface and containing
    parameter objects for its member particles in its own parameters structure

    The purpose of ShapeUnion is to allow an overlap check to iterate through pairs of member shapes between
    two composite particles. The two particles overlap if any of their member shapes overlap.

    ShapeUnion stores an internal OBB tree for fast overlap checks.
*/
template<class Shape>
struct ShapeUnion
    {
    //! Define the parameter type
    typedef typename detail::union_params<Shape> param_type;

    //! Temporary storage for depletant insertion
    typedef struct detail::union_depletion_storage depletion_storage_type;

    //! Initialize a sphere_union
    DEVICE ShapeUnion(const quat<Scalar>& _orientation, const param_type& _params)
        : orientation(_orientation), members(_params)
        {
        }

    //! Does this shape have an orientation
    DEVICE bool hasOrientation() const
        {
        if (members.N == 1)
            {
            // if we have only one member in the center, return that shape's anisotropy flag
            const vec3<Scalar>& pos = members.mpos[0];
            if (pos.x == Scalar(0.0) && pos.y == pos.x && pos.z == pos.x)
                {
                Shape s(quat<Scalar>(), members.mparams[0]);
                return s.hasOrientation();
                }
            }

        return true;
        }

    //!Ignore flag for acceptance statistics
    DEVICE bool ignoreStatistics() const { return members.ignore; }

    //! Get the circumsphere diameter
    DEVICE OverlapReal getCircumsphereDiameter() const
        {
        // return the precomputed diameter
        return members.diameter;
        }

    //! Get the in-sphere radius
    DEVICE OverlapReal getInsphereRadius() const
        {
        // not implemented
        return OverlapReal(0.0);
        }

    //! Return the bounding box of the shape in world coordinates
    DEVICE detail::AABB getAABB(const vec3<Scalar>& pos) const
        {
        return getOBB(pos).getAABB();
        }

    //! Return a tight fitting OBB
    DEVICE detail::OBB getOBB(const vec3<Scalar>& pos) const
        {
        if (members.N > 0)
            {
            // get the root node OBB from the tree
            detail::OBB obb = members.tree.getOBB(0);

            // transform it into world-space
            obb.affineTransform(orientation, pos);

            return obb;
            }
        else
            {
            return detail::OBB(pos, OverlapReal(0.5)*members.diameter);
            }
        }

    //! Returns true if this shape splits the overlap check over several threads of a warp using threadIdx.x
    HOSTDEVICE static bool isParallel() {
        #ifdef SHAPE_UNION_LEAVES_AGAINST_TREE_TRAVERSAL
        return true;
        #else
        return false;
        #endif
        }

    quat<Scalar> orientation;    //!< Orientation of the particle

    const param_type& members;     //!< member data
    };

template<class Shape>
DEVICE inline bool test_narrow_phase_overlap(vec3<OverlapReal> dr,
                                             const ShapeUnion<Shape>& a,
                                             const ShapeUnion<Shape>& b,
                                             unsigned int cur_node_a,
                                             unsigned int cur_node_b,
                                             unsigned int &err)
    {
    vec3<OverlapReal> r_ab = rotate(conj(quat<OverlapReal>(b.orientation)),vec3<OverlapReal>(dr));

    //! Param type of the member shapes
    typedef typename Shape::param_type mparam_type;

    // loop through shape of cur_node_a
    unsigned int na = a.members.tree.getNumParticles(cur_node_a);
    unsigned int nb = b.members.tree.getNumParticles(cur_node_b);

    for (unsigned int i= 0; i < na; i++)
        {
        unsigned int ishape = a.members.tree.getParticleByNode(cur_node_a, i);

        const mparam_type& params_i = a.members.mparams[ishape];
        Shape shape_i(quat<Scalar>(), params_i);
        if (shape_i.hasOrientation())
            shape_i.orientation = conj(quat<OverlapReal>(b.orientation))*quat<OverlapReal>(a.orientation) * a.members.morientation[ishape];

        vec3<OverlapReal> pos_i(rotate(conj(quat<OverlapReal>(b.orientation))*quat<OverlapReal>(a.orientation),a.members.mpos[ishape])-r_ab);
        unsigned int overlap_i = a.members.moverlap[ishape];

        // loop through shapes of cur_node_b
        for (unsigned int j= 0; j < nb; j++)
            {
            unsigned int jshape = b.members.tree.getParticleByNode(cur_node_b, j);

            const mparam_type& params_j = b.members.mparams[jshape];
            Shape shape_j(quat<Scalar>(), params_j);
            if (shape_j.hasOrientation())
                shape_j.orientation = b.members.morientation[jshape];

            unsigned int overlap_j = b.members.moverlap[jshape];

            if (overlap_i & overlap_j)
                {
                vec3<OverlapReal> r_ij = b.members.mpos[jshape] - pos_i;
                if (test_overlap(r_ij, shape_i, shape_j, err))
                    {
                    return true;
                    }
                }
            }
        }
    return false;
    }

template <class Shape >
DEVICE inline bool test_overlap(const vec3<Scalar>& r_ab,
                                const ShapeUnion<Shape>& a,
                                const ShapeUnion<Shape>& b,
                                unsigned int& err)
    {
    const detail::GPUTree& tree_a = a.members.tree;
    const detail::GPUTree& tree_b = b.members.tree;

    #ifdef SHAPE_UNION_LEAVES_AGAINST_TREE_TRAVERSAL
    #ifdef __HIPCC__
    // Parallel tree traversal
    unsigned int offset = threadIdx.x;
    unsigned int stride = blockDim.x;
    #else
    unsigned int offset = 0;
    unsigned int stride = 1;
    #endif

    if (tree_a.getNumLeaves() <= tree_b.getNumLeaves())
        {
        for (unsigned int cur_leaf_a = offset; cur_leaf_a < tree_a.getNumLeaves(); cur_leaf_a += stride)
            {
            unsigned int cur_node_a = tree_a.getLeafNode(cur_leaf_a);
            hpmc::detail::OBB obb_a = tree_a.getOBB(cur_node_a);
            // rotate and translate a's obb into b's body frame
            obb_a.affineTransform(conj(b.orientation)*a.orientation,
                rotate(conj(b.orientation),-r_ab));

            unsigned cur_node_b = 0;
            while (cur_node_b < tree_b.getNumNodes())
                {
                unsigned int query_node = cur_node_b;
                if (tree_b.queryNode(obb_a, cur_node_b) &&
                    test_narrow_phase_overlap(r_ab, a, b, cur_node_a, query_node, err))
                    return true;
                }
            }
        }
    else
        {
        for (unsigned int cur_leaf_b = offset; cur_leaf_b < tree_b.getNumLeaves(); cur_leaf_b += stride)
            {
            unsigned int cur_node_b = tree_b.getLeafNode(cur_leaf_b);
            hpmc::detail::OBB obb_b = tree_b.getOBB(cur_node_b);

            // rotate and translate b's obb into a's body frame
            obb_b.affineTransform(conj(a.orientation)*b.orientation,
                rotate(conj(a.orientation),r_ab));

            unsigned cur_node_a = 0;
            while (cur_node_a < tree_a.getNumNodes())
                {
                unsigned int query_node = cur_node_a;
                if (tree_a.queryNode(obb_b, cur_node_a) &&
                    test_narrow_phase_overlap(-r_ab, b, a, cur_node_b, query_node, err))
                    return true;
                }
            }
        }
    #else
    // perform a tandem tree traversal
    unsigned long int stack = 0;
    unsigned int cur_node_a = 0;
    unsigned int cur_node_b = 0;

    vec3<OverlapReal> dr_rot(rotate(conj(b.orientation),-r_ab));
    quat<OverlapReal> q(conj(b.orientation)*a.orientation);

    detail::OBB obb_a = tree_a.getOBB(cur_node_a);
    obb_a.affineTransform(q, dr_rot);

    detail::OBB obb_b = tree_b.getOBB(cur_node_b);

    unsigned int query_node_a = UINT_MAX;
    unsigned int query_node_b = UINT_MAX;

    while (cur_node_a != tree_a.getNumNodes() && cur_node_b != tree_b.getNumNodes())
        {
        query_node_a = cur_node_a;
        query_node_b = cur_node_b;

        if (detail::traverseBinaryStack(tree_a, tree_b, cur_node_a, cur_node_b, stack, obb_a, obb_b, q, dr_rot)
            && test_narrow_phase_overlap(r_ab, a, b, query_node_a, query_node_b, err))
            return true;
        }
    #endif

    return false;
    }

template<class Shape>
DEVICE inline bool test_narrow_phase_excluded_volume_overlap(vec3<OverlapReal> dr,
                                             const ShapeUnion<Shape>& a,
                                             const ShapeUnion<Shape>& b,
                                             unsigned int cur_node_a,
                                             unsigned int cur_node_b,
                                             OverlapReal r,
                                             unsigned int dim)
    {
    vec3<OverlapReal> r_ab = rotate(conj(quat<OverlapReal>(b.orientation)),vec3<OverlapReal>(dr));

    //! Param type of the member shapes
    typedef typename Shape::param_type mparam_type;

    // loop through shape of cur_node_a
    unsigned int na = a.members.tree.getNumParticles(cur_node_a);
    unsigned int nb = b.members.tree.getNumParticles(cur_node_b);

    for (unsigned int i= 0; i < na; i++)
        {
        unsigned int ishape = a.members.tree.getParticleByNode(cur_node_a, i);

        const mparam_type& params_i = a.members.mparams[ishape];
        Shape shape_i(quat<Scalar>(), params_i);
        if (shape_i.hasOrientation())
            shape_i.orientation = conj(quat<OverlapReal>(b.orientation))*quat<OverlapReal>(a.orientation) * a.members.morientation[ishape];

        vec3<OverlapReal> pos_i(rotate(conj(quat<OverlapReal>(b.orientation))*quat<OverlapReal>(a.orientation),a.members.mpos[ishape])-r_ab);

        // loop through shapes of cur_node_b
        for (unsigned int j= 0; j < nb; j++)
            {
            unsigned int jshape = b.members.tree.getParticleByNode(cur_node_b, j);

            const mparam_type& params_j = b.members.mparams[jshape];
            Shape shape_j(quat<Scalar>(), params_j);
            if (shape_j.hasOrientation())
                shape_j.orientation = b.members.morientation[jshape];

            vec3<OverlapReal> r_ij = b.members.mpos[jshape] - pos_i;
            if (excludedVolumeOverlap(shape_i, shape_j, r_ij, r, dim,
                detail::SamplingMethod::accurate))
                {
                return true;
                }
            }
        }
    return false;
    }

//! Test for overlap of excluded volumes
/*! \param shape_a the first shape
    \param shape_b the second shape
    \param r_ab the separation vector between the two shapes (in the same image)
    \param r excluded volume radius
    \param dim the spatial dimension

    returns true if the covering of the intersection is non-empty
 */
template<class Shape>
DEVICE inline bool excludedVolumeOverlap(
    const ShapeUnion<Shape>& a, const ShapeUnion<Shape>& b, const vec3<Scalar>& r_ab,
    OverlapReal r, unsigned int dim, const detail::SamplingMethod::enumAccurate)
    {
    // perform a tandem tree traversal
    const detail::GPUTree& tree_a = a.members.tree;
    const detail::GPUTree& tree_b = b.members.tree;

    unsigned long int stack = 0;
    unsigned int cur_node_a = 0;
    unsigned int cur_node_b = 0;

    vec3<OverlapReal> dr_rot(rotate(conj(b.orientation),-r_ab));
    quat<OverlapReal> q(conj(b.orientation)*a.orientation);

    detail::OBB obb_a = tree_a.getOBB(cur_node_a);
    obb_a.affineTransform(q, dr_rot);

    detail::OBB obb_b = tree_b.getOBB(cur_node_b);

    unsigned int query_node_a = UINT_MAX;
    unsigned int query_node_b = UINT_MAX;

    while (cur_node_a != tree_a.getNumNodes() && cur_node_b != tree_b.getNumNodes())
        {
        // extend OBBs
        if (query_node_a != cur_node_a)
            {
            obb_a.lengths.x += r;
            obb_a.lengths.y += r;
            obb_a.lengths.z += r;
            query_node_a = cur_node_a;
            }

        if (query_node_b != cur_node_b)
            {
            obb_b.lengths.x += r;
            obb_b.lengths.y += r;
            obb_b.lengths.z += r;
            query_node_b = cur_node_b;
            }

        if (detail::traverseBinaryStack(tree_a, tree_b, cur_node_a, cur_node_b, stack, obb_a, obb_b, q, dr_rot)
            && test_narrow_phase_excluded_volume_overlap(r_ab, a, b, query_node_a, query_node_b, r, dim))
            return true;
        }

    return false;
    }

//! Allocate memory for temporary storage in depletant simulations
/*! \param shape_a the first shape
    \param shape_b the second shape
    \param r_ab the separation vector between the two shapes (in the same image)
    \param r excluded volume radius
    \param dim the spatial dimension

    \returns the number of Shape::depletion_storage_type elements requested for
    temporary storage
 */
template<class Shape>
DEVICE inline unsigned int allocateDepletionTemporaryStorage(
    const ShapeUnion<Shape>& a, const ShapeUnion<Shape>& b, const vec3<Scalar>& r_ab,
    OverlapReal r, unsigned int dim, const detail::SamplingMethod::enumAccurate)
    {
    const detail::GPUTree& tree_a = a.members.tree;
    const detail::GPUTree& tree_b = b.members.tree;

    unsigned long int stack = 0;
    unsigned int cur_node_a = 0;
    unsigned int cur_node_b = 0;

    vec3<OverlapReal> dr_rot(rotate(conj(b.orientation),-r_ab));
    quat<OverlapReal> q(conj(b.orientation)*a.orientation);

    detail::OBB obb_a = tree_a.getOBB(cur_node_a);
    obb_a.affineTransform(q, dr_rot);

    detail::OBB obb_b = tree_b.getOBB(cur_node_b);

    unsigned int query_node_a = UINT_MAX;
    unsigned int query_node_b = UINT_MAX;

    unsigned int nelem = 0;

    while (cur_node_a != tree_a.getNumNodes() && cur_node_b != tree_b.getNumNodes())
        {
        // extend OBBs
        if (query_node_a != cur_node_a)
            {
            obb_a.lengths.x += r;
            obb_a.lengths.y += r;
            obb_a.lengths.z += r;
            query_node_a = cur_node_a;
            }

        if (query_node_b != cur_node_b)
            {
            obb_b.lengths.x += r;
            obb_b.lengths.y += r;
            obb_b.lengths.z += r;
            query_node_b = cur_node_b;
            }

        if (detail::traverseBinaryStack(tree_a, tree_b, cur_node_a, cur_node_b, stack, obb_a, obb_b, q, dr_rot)
            && test_narrow_phase_excluded_volume_overlap(r_ab, a, b, query_node_a, query_node_b, r, dim))
            {
            // count number of overlapping pairs
            nelem++;
            }
        }

    return nelem;
    }

template<class Shape>
DEVICE inline OverlapReal sampling_volume_narrow_phase(vec3<OverlapReal> dr,
                                             const ShapeUnion<Shape>& a,
                                             const ShapeUnion<Shape>& b,
                                             unsigned int cur_node_a,
                                             unsigned int cur_node_b,
                                             OverlapReal r,
                                             unsigned int dim)
    {
    vec3<OverlapReal> r_ab = rotate(conj(quat<OverlapReal>(b.orientation)),vec3<OverlapReal>(dr));

    //! Param type of the member shapes
    typedef typename Shape::param_type mparam_type;

    // loop through shape of cur_node_a
    unsigned int na = a.members.tree.getNumParticles(cur_node_a);
    unsigned int nb = b.members.tree.getNumParticles(cur_node_b);

    OverlapReal V(0.0);

    for (unsigned int i= 0; i < na; i++)
        {
        unsigned int ishape = a.members.tree.getParticleByNode(cur_node_a, i);

        const mparam_type& params_i = a.members.mparams[ishape];
        Shape shape_i(quat<Scalar>(), params_i);
        if (shape_i.hasOrientation())
            shape_i.orientation = conj(quat<OverlapReal>(b.orientation))*quat<OverlapReal>(a.orientation) * a.members.morientation[ishape];

        vec3<OverlapReal> pos_i(rotate(conj(quat<OverlapReal>(b.orientation))*quat<OverlapReal>(a.orientation),a.members.mpos[ishape])-r_ab);

        // loop through shapes of cur_node_b
        for (unsigned int j= 0; j < nb; j++)
            {
            unsigned int jshape = b.members.tree.getParticleByNode(cur_node_b, j);

            const mparam_type& params_j = b.members.mparams[jshape];
            Shape shape_j(quat<Scalar>(), params_j);
            if (shape_j.hasOrientation())
                shape_j.orientation = b.members.morientation[jshape];

            vec3<OverlapReal> r_ij = b.members.mpos[jshape] - pos_i;
            if (excludedVolumeOverlap(shape_i, shape_j, r_ij, r, dim,
                detail::SamplingMethod::accurate))
                {
                V += getSamplingVolumeIntersection(shape_i, shape_j, r_ij, r, dim,
                    detail::SamplingMethod::accurate);
                }
            }
        }
    return V;
    }


//! Initialize temporary storage in depletant simulations
/*! \param shape_a the first shape
    \param shape_b the second shape
    \param r_ab the separation vector between the two shapes (in the same image)
    \param r excluded volume radius
    \param dim the spatial dimension
    \param storage a pointer to a pre-allocated memory region, the size of which has been
        determined by a call to allocateDepletionTemporaryStorage
    \param V_sample the insertion volume
        V_sample has to to be precomputed for the overlapping shapes using
        getSamplingVolumeIntersection()

    \returns the number of Shape::depletion_storage_type elements initialized
 */
template<class Shape>
DEVICE inline unsigned int initializeDepletionTemporaryStorage(
    const ShapeUnion<Shape>& a, const ShapeUnion<Shape>& b, const vec3<Scalar>& r_ab,
    OverlapReal r, unsigned int dim, detail::union_depletion_storage *storage,
    const OverlapReal V_sample, const detail::SamplingMethod::enumAccurate)
    {
    const detail::GPUTree& tree_a = a.members.tree;
    const detail::GPUTree& tree_b = b.members.tree;

    unsigned long int stack = 0;
    unsigned int cur_node_a = 0;
    unsigned int cur_node_b = 0;

    vec3<OverlapReal> dr_rot(rotate(conj(b.orientation),-r_ab));
    quat<OverlapReal> q(conj(b.orientation)*a.orientation);

    detail::OBB obb_a = tree_a.getOBB(cur_node_a);
    obb_a.affineTransform(q, dr_rot);

    detail::OBB obb_b = tree_b.getOBB(cur_node_b);

    unsigned int query_node_a = UINT_MAX;
    unsigned int query_node_b = UINT_MAX;

    unsigned int nelem = 0;
    OverlapReal V_sum(0.0);

    while (cur_node_a != tree_a.getNumNodes() && cur_node_b != tree_b.getNumNodes())
        {
        // extend OBBs
        if (query_node_a != cur_node_a)
            {
            obb_a.lengths.x += r;
            obb_a.lengths.y += r;
            obb_a.lengths.z += r;
            query_node_a = cur_node_a;
            }

        if (query_node_b != cur_node_b)
            {
            obb_b.lengths.x += r;
            obb_b.lengths.y += r;
            obb_b.lengths.z += r;
            query_node_b = cur_node_b;
            }

        if (detail::traverseBinaryStack(tree_a, tree_b, cur_node_a, cur_node_b, stack, obb_a, obb_b, q, dr_rot)
            && test_narrow_phase_excluded_volume_overlap(r_ab, a, b, query_node_a, query_node_b, r, dim))
            {
            V_sum += sampling_volume_narrow_phase(r_ab, a, b, query_node_a, query_node_b, r, dim);
            detail::union_depletion_storage elem;
            elem.accumulated_weight = V_sum/V_sample;
            elem.cur_node_a = query_node_a;
            elem.cur_node_b = query_node_b;
            storage[nelem++] = elem;
            }
        }

    return nelem;
    }

//! Get the sampling volume for an intersection of shapes
/*! \param shape_a the first shape
    \param shape_b the second shape
    \param r_ab the separation vector between the two shapes (in the same image)
    \param r excluded volume radius
    \param p the returned point
    \param dim the spatial dimension

    If the shapes are not overlapping, return zero

    returns the volume of the intersection
 */
template<class Shape>
DEVICE inline OverlapReal getSamplingVolumeIntersection(
    const ShapeUnion<Shape>& a, const ShapeUnion<Shape>& b, const vec3<Scalar>& r_ab,
    OverlapReal r, unsigned int dim, const detail::SamplingMethod::enumAccurate)
    {
    // perform a tandem tree traversal
    const detail::GPUTree& tree_a = a.members.tree;
    const detail::GPUTree& tree_b = b.members.tree;

    unsigned long int stack = 0;
    unsigned int cur_node_a = 0;
    unsigned int cur_node_b = 0;

    vec3<OverlapReal> dr_rot(rotate(conj(b.orientation),-r_ab));
    quat<OverlapReal> q(conj(b.orientation)*a.orientation);

    detail::OBB obb_a = tree_a.getOBB(cur_node_a);
    obb_a.affineTransform(q, dr_rot);

    detail::OBB obb_b = tree_b.getOBB(cur_node_b);

    unsigned int query_node_a = UINT_MAX;
    unsigned int query_node_b = UINT_MAX;

    OverlapReal V_sample(0.0);
    while (cur_node_a != tree_a.getNumNodes() && cur_node_b != tree_b.getNumNodes())
        {
        // extend OBBs
        if (query_node_a != cur_node_a)
            {
            obb_a.lengths.x += r;
            obb_a.lengths.y += r;
            obb_a.lengths.z += r;
            query_node_a = cur_node_a;
            }

        if (query_node_b != cur_node_b)
            {
            obb_b.lengths.x += r;
            obb_b.lengths.y += r;
            obb_b.lengths.z += r;
            query_node_b = cur_node_b;
            }

        if (detail::traverseBinaryStack(tree_a, tree_b, cur_node_a, cur_node_b, stack, obb_a, obb_b, q, dr_rot))
            {
            V_sample += sampling_volume_narrow_phase(r_ab, a, b, query_node_a, query_node_b, r, dim);
            }
        }
    return V_sample;
    }

template<class RNG, class Shape>
DEVICE inline bool sample_narrow_phase(RNG &rng,
                                       vec3<OverlapReal> dr,
                                       const ShapeUnion<Shape>& a,
                                       const ShapeUnion<Shape>& b,
                                       unsigned int cur_node_a,
                                       unsigned int cur_node_b,
                                       OverlapReal r,
                                       vec3<OverlapReal>& p,
                                       unsigned int dim)
    {
    OverlapReal V_sample = sampling_volume_narrow_phase(dr, a, b, cur_node_a, cur_node_b, r, dim);
    OverlapReal u = hoomd::UniformDistribution<OverlapReal>(OverlapReal(0.0),V_sample)(rng);

    OverlapReal V_sum(0.0);

    //! Param type of the member shapes
    typedef typename Shape::param_type mparam_type;

    // loop through shape of cur_node_a
    unsigned int na = a.members.tree.getNumParticles(cur_node_a);
    unsigned int nb = b.members.tree.getNumParticles(cur_node_b);

    unsigned int ishape, jshape;

    bool done = false;
    unsigned int i, j;

    vec3<OverlapReal> r_ab = rotate(conj(quat<OverlapReal>(b.orientation)),vec3<OverlapReal>(dr));

    OverlapReal V;
    for (i= 0; i < na; i++)
        {
        ishape = a.members.tree.getParticleByNode(cur_node_a, i);

        const mparam_type& params_i = a.members.mparams[ishape];
        Shape shape_i(quat<Scalar>(), params_i);
        if (shape_i.hasOrientation())
            shape_i.orientation = conj(quat<OverlapReal>(b.orientation))*quat<OverlapReal>(a.orientation) * a.members.morientation[ishape];

        vec3<OverlapReal> pos_i(rotate(conj(quat<OverlapReal>(b.orientation))*quat<OverlapReal>(a.orientation),a.members.mpos[ishape])-r_ab);

        // loop through shapes of cur_node_b
        for (j= 0; j < nb; j++)
            {
            jshape = b.members.tree.getParticleByNode(cur_node_b, j);

            const mparam_type& params_j = b.members.mparams[jshape];
            Shape shape_j(quat<Scalar>(), params_j);
            if (shape_j.hasOrientation())
                shape_j.orientation = b.members.morientation[jshape];

            vec3<OverlapReal> r_ij = b.members.mpos[jshape] - pos_i;
            if (excludedVolumeOverlap(shape_i, shape_j, r_ij, r, dim,
                detail::SamplingMethod::accurate))
                {
                V = getSamplingVolumeIntersection(shape_i, shape_j, r_ij, r, dim,
                    detail::SamplingMethod::accurate);
                V_sum += V;

                if (u < V_sum)
                    {
                    done = true;
                    break;
                    }
                }
            }

        if (done)
            break;
        }

    if (!done)
        return false;

    // get point in space frame, with a at the origin
    Shape shape_i(a.orientation*quat<Scalar>(a.members.morientation[ishape]), a.members.mparams[ishape]);
    Shape shape_j(b.orientation*quat<Scalar>(b.members.morientation[jshape]), b.members.mparams[jshape]);
    vec3<OverlapReal> pos_i = rotate(quat<OverlapReal>(a.orientation), a.members.mpos[ishape]);
    vec3<Scalar> r_ij = rotate(quat<OverlapReal>(b.orientation), b.members.mpos[jshape]) + dr - pos_i;

    // set up temp storage on stack / in local memory
    unsigned int ntemp = allocateDepletionTemporaryStorage(shape_i, shape_j, r_ij, r, dim,
        detail::SamplingMethod::accurate);
    typename Shape::depletion_storage_type temp[ntemp];
    unsigned int nelem = initializeDepletionTemporaryStorage(shape_i, shape_j, r_ij, r, dim,
        temp, V, detail::SamplingMethod::accurate);

    // sample
    if (!sampleInExcludedVolumeIntersection(rng, shape_i, shape_j, r_ij, r, p, dim, nelem,
        temp, detail::SamplingMethod::accurate))
        return false;

    p += pos_i;

    unsigned int min_i = i;
    unsigned int min_j = j;

    // test if it is overlapping with other shapes with lower indices
    for (i = 0; i <= min_i; i++)
        {
        unsigned int ishape = a.members.tree.getParticleByNode(cur_node_a, i);

        const mparam_type& params_i = a.members.mparams[ishape];
        Shape shape_i(quat<Scalar>(), params_i);
        if (shape_i.hasOrientation())
            shape_i.orientation = conj(quat<OverlapReal>(b.orientation))*quat<OverlapReal>(a.orientation) * a.members.morientation[ishape];

        vec3<OverlapReal> pos_i(rotate(conj(quat<OverlapReal>(b.orientation))*quat<OverlapReal>(a.orientation),a.members.mpos[ishape])-r_ab);

        // loop through shapes of cur_node_b
        for (j= 0; j < ((i == min_i) ? min_j : nb); j++)
            {
            unsigned int jshape = b.members.tree.getParticleByNode(cur_node_b, j);

            const mparam_type& params_j = b.members.mparams[jshape];
            Shape shape_j(quat<Scalar>(), params_j);
            if (shape_j.hasOrientation())
                shape_j.orientation = b.members.morientation[jshape];

            vec3<OverlapReal> r_ij = b.members.mpos[jshape] - pos_i;
            if (excludedVolumeOverlap(shape_i, shape_j, r_ij, r, dim, detail::SamplingMethod::accurate))
                {
                // shift origin to ishape's position, test in space frame
                Shape shape_i_world(a.orientation*quat<Scalar>(a.members.morientation[ishape]), params_i);
                Shape shape_j_world(b.orientation*quat<Scalar>(b.members.morientation[jshape]), params_j);

                vec3<OverlapReal> pos_i = rotate(quat<OverlapReal>(a.orientation), a.members.mpos[ishape]);
                vec3<OverlapReal> r_ij_world = rotate(quat<OverlapReal>(b.orientation), b.members.mpos[jshape]) + dr - pos_i;
                vec3<OverlapReal> q = p - pos_i;

                if (isPointInExcludedVolumeIntersection(shape_i_world,
                    shape_j_world, r_ij_world, r, q, dim, detail::SamplingMethod::accurate))
                    return false;
                }
            }
        }
    return true;
    }

template<class Shape>
DEVICE inline bool pt_in_intersection_narrow_phase(vec3<OverlapReal> dr,
                                       const ShapeUnion<Shape>& a,
                                       const ShapeUnion<Shape>& b,
                                       unsigned int cur_node_a,
                                       unsigned int cur_node_b,
                                       OverlapReal r,
                                       const vec3<OverlapReal>& p,
                                       unsigned int dim)
    {
    vec3<OverlapReal> r_ab = rotate(conj(quat<OverlapReal>(b.orientation)),vec3<OverlapReal>(dr));

    //! Param type of the member shapes
    typedef typename Shape::param_type mparam_type;

    // loop through shape of cur_node_a
    unsigned int na = a.members.tree.getNumParticles(cur_node_a);
    unsigned int nb = b.members.tree.getNumParticles(cur_node_b);

    for (unsigned int i= 0; i < na; i++)
        {
        unsigned int ishape = a.members.tree.getParticleByNode(cur_node_a, i);

        const mparam_type& params_i = a.members.mparams[ishape];
        Shape shape_i(quat<Scalar>(), params_i);
        if (shape_i.hasOrientation())
            shape_i.orientation = conj(quat<OverlapReal>(b.orientation))*quat<OverlapReal>(a.orientation) * a.members.morientation[ishape];

        vec3<OverlapReal> pos_i(rotate(conj(quat<OverlapReal>(b.orientation))*quat<OverlapReal>(a.orientation),a.members.mpos[ishape])-r_ab);

        // loop through shapes of cur_node_b
        for (unsigned int j= 0; j < nb; j++)
            {
            unsigned int jshape = b.members.tree.getParticleByNode(cur_node_b, j);

            const mparam_type& params_j = b.members.mparams[jshape];
            Shape shape_j(quat<Scalar>(), params_j);
            if (shape_j.hasOrientation())
                shape_j.orientation = b.members.morientation[jshape];

            vec3<OverlapReal> r_ij = b.members.mpos[jshape] - pos_i;
            if (excludedVolumeOverlap(shape_i, shape_j, r_ij, r, dim, detail::SamplingMethod::accurate))
                {
                // shift origin to ihape's position, test in space frame
                Shape shape_i_world(a.orientation*quat<Scalar>(a.members.morientation[ishape]), params_i);
                Shape shape_j_world(b.orientation*quat<Scalar>(b.members.morientation[jshape]), params_j);

                vec3<OverlapReal> pos_i = rotate(quat<OverlapReal>(a.orientation), a.members.mpos[ishape]);
                vec3<OverlapReal> r_ij_world = rotate(quat<OverlapReal>(b.orientation), b.members.mpos[jshape]) + dr - pos_i;
                vec3<OverlapReal> q = p - pos_i;

                if (isPointInExcludedVolumeIntersection(
                    shape_i_world, shape_j_world, r_ij_world, r, q, dim,
                    detail::SamplingMethod::accurate))
                    return true;
                }
            }
        }

    return false;
    }

//! Uniform rejection sampling in a volume covering the intersection of two shapes, defined by their Minkowski sums with a sphere of radius r
/*! \param rng random number generator
    \param shape_a the first shape
    \param shape_b the second shape
    \param r_ab the separation vector between the two shapes (in the same image)
    \param r excluded volume radius
    \param p the returned point (relative to the origin == shape_a)
    \param dim the spatial dimension
    \param storage_sz the number of temporary storage elements of type
        Shape::depletion_storage_type passed
    \param storage the array of temporary storage elements

    returns true if the point was not rejected
 */
template<class RNG, class Shape>
DEVICE inline bool sampleInExcludedVolumeIntersection(
    RNG& rng, const ShapeUnion<Shape>& a, const ShapeUnion<Shape>& b, const vec3<Scalar>& r_ab,
    OverlapReal r, vec3<OverlapReal>& p, unsigned int dim,
    unsigned int storage_sz, const detail::union_depletion_storage *storage,
    const detail::SamplingMethod::enumAccurate)
    {
    // perform a tandem tree traversal
    const detail::GPUTree& tree_a = a.members.tree;
    const detail::GPUTree& tree_b = b.members.tree;

    OverlapReal u = hoomd::UniformDistribution<OverlapReal>()(rng);
    bool found = false;
    unsigned int query_node_a;
    unsigned int query_node_b;

    if (storage_sz > 0)
        {
        // binary search for the the first element with accumulated weight > u
        unsigned int l = 0;
        unsigned int r = storage_sz-1;
        while (l <= r)
            {
            unsigned int m = l + (r-l)/2;

            if (storage[m].accumulated_weight > u &&
                (m == 0 || storage[m-1].accumulated_weight <= u))
                {
                query_node_a = storage[m].cur_node_a;
                query_node_b = storage[m].cur_node_b;
                found = true;
                break;
                }

            if (storage[m].accumulated_weight <= u)
                l = m + 1;
            else
                r = m - 1;
            }
        }

    if (!found)
        return false;

    if (!sample_narrow_phase(rng, r_ab, a, b, query_node_a, query_node_b, r, p, dim))
        return false;

    // test if point is in other volumes lying 'below' the current one
    vec3<OverlapReal> dr_rot(rotate(conj(b.orientation),-r_ab));
    quat<OverlapReal> q(conj(b.orientation)*a.orientation);

    unsigned int cur_node_a = 0;
    unsigned int cur_node_b = 0;
    unsigned long int stack = 0;
    detail::OBB obb_a = tree_a.getOBB(cur_node_a);
    obb_a.affineTransform(q, dr_rot);
    detail::OBB obb_b = tree_b.getOBB(cur_node_b);

    detail::OBB obb_query(p, r);
    obb_query.affineTransform(conj(b.orientation), dr_rot);

    unsigned int min_query_node_a = query_node_a;
    unsigned int min_query_node_b = query_node_b;

    while (cur_node_a != tree_a.getNumNodes() && cur_node_b != tree_b.getNumNodes())
        {
        // extend OBBs
        if (query_node_a != cur_node_a)
            {
            obb_a.lengths.x += r;
            obb_a.lengths.y += r;
            obb_a.lengths.z += r;
            query_node_a = cur_node_a;
            }

        if (query_node_b != cur_node_b)
            {
            obb_b.lengths.x += r;
            obb_b.lengths.y += r;
            obb_b.lengths.z += r;
            query_node_b = cur_node_b;
            }

        if (detail::traverseBinaryStackIntersection(tree_a, tree_b, cur_node_a, cur_node_b, stack,
                obb_a, obb_b, q, dr_rot, obb_query) &&
            (query_node_a < min_query_node_a || (query_node_a == min_query_node_a && query_node_b < min_query_node_b)) &&
            pt_in_intersection_narrow_phase(r_ab, a, b, query_node_a, query_node_b, r, p, dim))
            {
            return false;
            }
        }

    return true;
    }


//! Test if a point is in the intersection of two excluded volumes
/*! \param shape_a the first shape
    \param shape_b the second shape
    \param r_ab the separation vector between the two shapes (in the same image)
    \param r excluded volume radius
    \param p the point to test (relative to the origin == shape_a)
    \param dim the spatial dimension

    returns true if the point was not rejected
 */
template<class Shape>
DEVICE inline bool isPointInExcludedVolumeIntersection(
    const ShapeUnion<Shape>& a, const ShapeUnion<Shape>& b, const vec3<Scalar>& r_ab,
    OverlapReal r, const vec3<OverlapReal>& p, unsigned int dim,
    const detail::SamplingMethod::enumAccurate)
    {
    // perform a tandem tree traversal
    const detail::GPUTree& tree_a = a.members.tree;
    const detail::GPUTree& tree_b = b.members.tree;

    unsigned long int stack = 0;
    unsigned int cur_node_a = 0;
    unsigned int cur_node_b = 0;

    vec3<OverlapReal> dr_rot(rotate(conj(b.orientation),-r_ab));
    quat<OverlapReal> q(conj(b.orientation)*a.orientation);

    detail::OBB obb_a = tree_a.getOBB(cur_node_a);
    obb_a.affineTransform(q, dr_rot);

    detail::OBB obb_b = tree_b.getOBB(cur_node_b);

    unsigned int query_node_a = UINT_MAX;
    unsigned int query_node_b = UINT_MAX;

    detail::OBB obb_query(p, r);
    obb_query.affineTransform(conj(b.orientation), dr_rot);

    while (cur_node_a != tree_a.getNumNodes() && cur_node_b != tree_b.getNumNodes())
        {
        // extend OBBs
        if (query_node_a != cur_node_a)
            {
            obb_a.lengths.x += r;
            obb_a.lengths.y += r;
            obb_a.lengths.z += r;
            query_node_a = cur_node_a;
            }

        if (query_node_b != cur_node_b)
            {
            obb_b.lengths.x += r;
            obb_b.lengths.y += r;
            obb_b.lengths.z += r;
            query_node_b = cur_node_b;
            }

        if (detail::traverseBinaryStackIntersection(tree_a, tree_b, cur_node_a, cur_node_b, stack,
                obb_a, obb_b, q, dr_rot, obb_query) &&
            pt_in_intersection_narrow_phase(r_ab, a, b, query_node_a, query_node_b, r, p, dim))
            {
            return true;
            }
        }

    return false;
    }

<<<<<<< HEAD
}; // end namespace hpmc
=======
#ifndef __HIPCC__
template<>
inline std::string getShapeSpec(const ShapeUnion<ShapeSphere>& sphere_union)
    {
    auto& members = sphere_union.members;

    unsigned int n_centers = members.N;
    std::ostringstream shapedef;
    shapedef << "{\"type\": \"SphereUnion\", \"centers\": [";
    for (unsigned int i = 0; i < n_centers-1; i++)
        {
        shapedef << "[" << members.mpos[i].x << ", " << members.mpos[i].y << ", " << members.mpos[i].z << "], ";
        }
    shapedef << "[" << members.mpos[n_centers-1].x << ", " << members.mpos[n_centers-1].y << ", " << members.mpos[n_centers-1].z << "]], \"diameters\": [";
    for (unsigned int i = 0; i < n_centers-1; i++)
        {
        shapedef << 2.0*members.mparams[i].radius << ", ";
        }
    shapedef << 2.0*members.mparams[n_centers-1].radius;
    shapedef << "]}";

    return shapedef.str();
    }
#endif

} // end namespace hpmc
>>>>>>> ca64105b

#undef DEVICE
#undef HOSTDEVICE
#endif // end __SHAPE_UNION_H__<|MERGE_RESOLUTION|>--- conflicted
+++ resolved
@@ -1148,9 +1148,6 @@
     return false;
     }
 
-<<<<<<< HEAD
-}; // end namespace hpmc
-=======
 #ifndef __HIPCC__
 template<>
 inline std::string getShapeSpec(const ShapeUnion<ShapeSphere>& sphere_union)
@@ -1177,7 +1174,6 @@
 #endif
 
 } // end namespace hpmc
->>>>>>> ca64105b
 
 #undef DEVICE
 #undef HOSTDEVICE
