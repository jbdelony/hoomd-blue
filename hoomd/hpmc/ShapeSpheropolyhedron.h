// Copyright (c) 2009-2019 The Regents of the University of Michigan
// This file is part of the HOOMD-blue project, released under the BSD 3-Clause License.

#include "hoomd/HOOMDMath.h"
#include "hoomd/BoxDim.h"
#include "hoomd/VectorMath.h"
#include "ShapeSphere.h"    //< For the base template of test_overlap
#include "ShapeConvexPolyhedron.h"
#include "XenoCollide3D.h"

#ifndef __SHAPE_SPHEROPOLYHEDRON_H__
#define __SHAPE_SPHEROPOLYHEDRON_H__

/*! \file ShapeSpheropolyhedron.h
    \brief Defines the Spheropolyhedron shape
*/

// need to declare these class methods with __device__ qualifiers when building in nvcc
// DEVICE is __device__ when included in nvcc and blank when included into the host compiler
#ifdef __HIPCC__
#define DEVICE __device__
#define HOSTDEVICE __host__ __device__
#else
#define DEVICE
#define HOSTDEVICE
#include <iostream>
#endif

#ifndef __HIPCC__
#include <vector>
#endif

namespace hpmc
{

//! Convex (Sphero)Polyhedron shape template
/*! ShapeSpheropolyhedron represents a convex polygon swept out by a sphere with special cases. A shape with zero
    vertices is a sphere centered at the particle location. This is degenerate with the one-vertex case and marginal
    more performant. As a consequence of the algorithm, two vertices with a sweep radius represents a prolate
    spherocylinder but not according to any standard convention and a simulation of spherocylinders using
    ShapeSpheropolyhedron will not perform as efficiently as a more specialized algorithm.

    The parameter defining a polyhedron is a structure containing a list of N vertices, centered on 0,0. In fact, it is
    **required** that the origin is inside the shape, and it is best if the origin is the center of mass.

    ShapeSpheropolygon interprets two additional fields in the verts struct that ShapeConvexPolyhedron lacks.
    The first is sweep_radius which defines the radius of the sphere to sweep around the polygon. The 2nd
    is ignore. When two shapes are checked for overlap, if both of them have ignore set to true (non-zero) then
    there is assumed to be no collision. This is intended for use with the penetrable hard-sphere model for depletants,
    but could be useful in other cases.

    \ingroup shape
*/
struct ShapeSpheropolyhedron
    {
    //! Define the parameter type
    typedef detail::PolyhedronVertices param_type;

    //! Temporary storage for depletant insertion
    typedef struct {} depletion_storage_type;

    //! Initialize a polyhedron
    DEVICE ShapeSpheropolyhedron(const quat<Scalar>& _orientation, const param_type& _params)
        : orientation(_orientation), verts(_params)
        {
        }

    //! Does this shape have an orientation
    DEVICE bool hasOrientation() const {
        if (verts.N > 1)
            {
            return true;
            }
        else
            {
            return false;
            }
        }

    //!Ignore flag for acceptance statistics
    DEVICE bool ignoreStatistics() const { return verts.ignore; }

    //! Get the circumsphere diameter
    DEVICE OverlapReal getCircumsphereDiameter() const
        {
        // return the precomputed diameter
        return verts.diameter;
        }

    //! Get the in-sphere radius
    DEVICE OverlapReal getInsphereRadius() const
        {
        // not implemented
        return OverlapReal(0.0);
        }

    //! Return the bounding box of the shape in world coordinates
    DEVICE detail::AABB getAABB(const vec3<Scalar>& pos) const
        {
        // generate a tight fitting AABB
        // detail::SupportFuncSpheropolyhedron sfunc(verts);

        // // use support function of the to determine the furthest extent in each direction
        // quat<OverlapReal> o(orientation);
        // vec3<OverlapReal> e_x(1,0,0);
        // vec3<OverlapReal> e_y(0,1,0);
        // vec3<OverlapReal> e_z(0,0,1);
        // vec3<OverlapReal> s_x = rotate(o, sfunc(rotate(conj(o),e_x)));
        // vec3<OverlapReal> s_y = rotate(o, sfunc(rotate(conj(o),e_y)));
        // vec3<OverlapReal> s_z = rotate(o, sfunc(rotate(conj(o),e_z)));
        // vec3<OverlapReal> s_neg_x = rotate(o, sfunc(rotate(conj(o),-e_x)));
        // vec3<OverlapReal> s_neg_y = rotate(o, sfunc(rotate(conj(o),-e_y)));
        // vec3<OverlapReal> s_neg_z = rotate(o, sfunc(rotate(conj(o),-e_z)));

        // // translate out from the position by the furthest extents
        // vec3<Scalar> upper(pos.x + s_x.x, pos.y + s_y.y, pos.z + s_z.z);
        // vec3<Scalar> lower(pos.x + s_neg_x.x, pos.y + s_neg_y.y, pos.z + s_neg_z.z);

        // return detail::AABB(lower, upper);
        // ^^^^^^ The above method is slow, just use the bounding sphere
        return detail::AABB(pos, verts.diameter/Scalar(2));
        }

    //! Return a tight fitting OBB
    DEVICE detail::OBB getOBB(const vec3<Scalar>& pos) const
        {
        detail::OBB obb = verts.obb;
        obb.affineTransform(orientation, pos);
        return obb;
        }

    //! Returns true if this shape splits the overlap check over several threads of a warp using threadIdx.x
    HOSTDEVICE static bool isParallel() { return false; }

    //! Returns true if the overlap check supports sweeping both shapes by a sphere of given radius
    HOSTDEVICE static bool supportsSweepRadius()
        {
        return true;
        }

    quat<Scalar> orientation;    //!< Orientation of the polyhedron

    const detail::PolyhedronVertices& verts;     //!< Vertices
    };

//! Convex polyhedron overlap test
/*! \param r_ab Vector defining the position of shape b relative to shape a (r_b - r_a)
    \param a first shape
    \param b second shape
    \param err in/out variable incremented when error conditions occur in the overlap test
    \param sweep_radius_a Radius of a sphere to sweep the first shape by
    \param sweep_radius_b Radius of a sphere to sweep the second shape by
    \returns true when *a* and *b* overlap, and false when they are disjoint

    \ingroup shape
*/
template<>
DEVICE inline bool test_overlap(const vec3<Scalar>& r_ab,
                                 const ShapeSpheropolyhedron& a,
                                 const ShapeSpheropolyhedron& b,
                                 unsigned int& err,
                                 Scalar sweep_radius_a,
                                 Scalar sweep_radius_b)
    {
    vec3<OverlapReal> dr = r_ab;

    OverlapReal DaDb = a.getCircumsphereDiameter() + b.getCircumsphereDiameter();

    return xenocollide_3d(detail::SupportFuncConvexPolyhedron(a.verts,a.verts.sweep_radius+sweep_radius_a),
                          detail::SupportFuncConvexPolyhedron(b.verts,b.verts.sweep_radius+sweep_radius_b),
                          rotate(conj(quat<OverlapReal>(a.orientation)),dr),
                          conj(quat<OverlapReal>(a.orientation)) * quat<OverlapReal>(b.orientation),
                          DaDb/2.0,
                          err);

    /*
    return gjke_3d(detail::SupportFuncSpheropolyhedron(a.verts),
                   detail::SupportFuncSpheropolyhedron(b.verts),
                          dr,
                          a.orientation,
                          b.orientation,
                          DaDb/2.0,
                          err);
    */
    }

<<<<<<< HEAD
=======
//! Test for overlap of a third particle with the intersection of two shapes
/*! \param a First shape to test
    \param b Second shape to test
    \param c Third shape to test
    \param ab_t Position of second shape relative to first
    \param ac_t Position of third shape relative to first
    \param err Output variable that is incremented upon non-convergence
    \param sweep_radius_a Radius of a sphere to sweep the first shape by
    \param sweep_radius_b Radius of a sphere to sweep the second shape by
*/
template<>
DEVICE inline bool test_overlap_intersection(const ShapeSpheropolyhedron& a,
    const ShapeSpheropolyhedron& b,
    const ShapeSpheropolyhedron& c,
    const vec3<Scalar>& ab_t, const vec3<Scalar>& ac_t, unsigned int &err,
    Scalar sweep_radius_a, Scalar sweep_radius_b, Scalar sweep_radius_c)
    {
    return detail::map_three(a,b,c,
        detail::SupportFuncConvexPolyhedron(a.verts,a.verts.sweep_radius+sweep_radius_a),
        detail::SupportFuncConvexPolyhedron(b.verts,b.verts.sweep_radius+sweep_radius_b),
        detail::SupportFuncConvexPolyhedron(c.verts,c.verts.sweep_radius+sweep_radius_c),
        detail::ProjectionFuncConvexPolyhedron(a.verts,a.verts.sweep_radius+sweep_radius_a),
        detail::ProjectionFuncConvexPolyhedron(b.verts,b.verts.sweep_radius+sweep_radius_b),
        detail::ProjectionFuncConvexPolyhedron(c.verts,c.verts.sweep_radius+sweep_radius_c),
        vec3<OverlapReal>(ab_t),
        vec3<OverlapReal>(ac_t),
        err);
    }

#ifndef __HIPCC__
template<>
inline std::string getShapeSpec(const ShapeSpheropolyhedron& spoly)
    {
    std::ostringstream shapedef;
    auto& verts = spoly.verts;
    unsigned int nverts = verts.N;
    if (nverts == 1)
        {
        shapedef << "{\"type\": \"Sphere\", " << "\"diameter\": " << verts.diameter << "}";
        }
    else if (nverts == 2)
        {
        throw std::runtime_error("Shape definition not supported for 2-vertex spheropolyhedra");
        }
    else
        {
        shapedef << "{\"type\": \"ConvexPolyhedron\", \"rounding_radius\": " << verts.sweep_radius << ", \"vertices\": [";
        for (unsigned int i = 0; i < nverts-1; i++)
            {
            shapedef << "[" << verts.x[i] << ", " << verts.y[i] << ", " << verts.z[i] << "], ";
            }
        shapedef << "[" << verts.x[nverts-1] << ", " << verts.y[nverts-1] << ", " << verts.z[nverts-1] << "]]}";
        }
    return shapedef.str();
    }
#endif

>>>>>>> f9244c9f
}; // end namespace hpmc

#undef DEVICE
#undef HOSTDEVICE
#endif //__SHAPE_SPHEROPOLYHEDRON_H__<|MERGE_RESOLUTION|>--- conflicted
+++ resolved
@@ -56,7 +56,7 @@
     //! Define the parameter type
     typedef detail::PolyhedronVertices param_type;
 
-    //! Temporary storage for depletant insertion
+    /// Temporary storage for depletant insertion
     typedef struct {} depletion_storage_type;
 
     //! Initialize a polyhedron
@@ -184,36 +184,6 @@
     */
     }
 
-<<<<<<< HEAD
-=======
-//! Test for overlap of a third particle with the intersection of two shapes
-/*! \param a First shape to test
-    \param b Second shape to test
-    \param c Third shape to test
-    \param ab_t Position of second shape relative to first
-    \param ac_t Position of third shape relative to first
-    \param err Output variable that is incremented upon non-convergence
-    \param sweep_radius_a Radius of a sphere to sweep the first shape by
-    \param sweep_radius_b Radius of a sphere to sweep the second shape by
-*/
-template<>
-DEVICE inline bool test_overlap_intersection(const ShapeSpheropolyhedron& a,
-    const ShapeSpheropolyhedron& b,
-    const ShapeSpheropolyhedron& c,
-    const vec3<Scalar>& ab_t, const vec3<Scalar>& ac_t, unsigned int &err,
-    Scalar sweep_radius_a, Scalar sweep_radius_b, Scalar sweep_radius_c)
-    {
-    return detail::map_three(a,b,c,
-        detail::SupportFuncConvexPolyhedron(a.verts,a.verts.sweep_radius+sweep_radius_a),
-        detail::SupportFuncConvexPolyhedron(b.verts,b.verts.sweep_radius+sweep_radius_b),
-        detail::SupportFuncConvexPolyhedron(c.verts,c.verts.sweep_radius+sweep_radius_c),
-        detail::ProjectionFuncConvexPolyhedron(a.verts,a.verts.sweep_radius+sweep_radius_a),
-        detail::ProjectionFuncConvexPolyhedron(b.verts,b.verts.sweep_radius+sweep_radius_b),
-        detail::ProjectionFuncConvexPolyhedron(c.verts,c.verts.sweep_radius+sweep_radius_c),
-        vec3<OverlapReal>(ab_t),
-        vec3<OverlapReal>(ac_t),
-        err);
-    }
 
 #ifndef __HIPCC__
 template<>
@@ -243,7 +213,6 @@
     }
 #endif
 
->>>>>>> f9244c9f
 }; // end namespace hpmc
 
 #undef DEVICE
