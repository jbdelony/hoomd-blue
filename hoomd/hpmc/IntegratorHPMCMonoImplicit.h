--- conflicted
+++ resolved
@@ -1,8 +1,4 @@
-<<<<<<< HEAD
-// Copyright (c) 2009-2017 The Regents of the University of Michigan
-=======
 // Copyright (c) 2009-2018 The Regents of the University of Michigan
->>>>>>> a4a24a6d
 // This file is part of the HOOMD-blue project, released under the BSD 3-Clause License.
 
 #ifndef __HPMC_MONO_IMPLICIT__H__
@@ -773,7 +769,6 @@
                             {
                             vec3<Scalar> pos_test_image = pos_test + this->m_image_list[cur_image];
                             vec3<Scalar> r_ij = vec3<Scalar>(h_postype.data[i]) - pos_test_image;
-<<<<<<< HEAD
 
                             n_overlap_checks++;
 
@@ -798,32 +793,6 @@
                             const unsigned int n_images = this->m_image_list.size();
                             for (unsigned int cur_image = 0; cur_image < n_images; cur_image++)
                                 {
-=======
-
-                            n_overlap_checks++;
-
-                            // check circumsphere overlap
-                            Shape shape_i_old(quat<Scalar>(h_orientation.data[i]), this->m_params[typ_i]);
-                            OverlapReal rsq = dot(r_ij,r_ij);
-                            OverlapReal DaDb = shape_test.getCircumsphereDiameter() + shape_i_old.getCircumsphereDiameter();
-                            bool circumsphere_overlap = (rsq*OverlapReal(4.0) <= DaDb * DaDb);
-
-                            if (h_overlaps.data[this->m_overlap_idx(m_type, typ_i)]
-                                && circumsphere_overlap
-                                && test_overlap(r_ij, shape_test, shape_i_old, overlap_err_count))
-                                {
-                                overlap_old = true;
-                                break;
-                                }
-                            }
-
-                        if (!overlap_old)
-                            {
-                            // All image boxes (including the primary)
-                            const unsigned int n_images = this->m_image_list.size();
-                            for (unsigned int cur_image = 0; cur_image < n_images; cur_image++)
-                                {
->>>>>>> a4a24a6d
                                 vec3<Scalar> pos_test_image = pos_test + this->m_image_list[cur_image];
                                 detail::AABB aabb = aabb_test_local;
                                 aabb.translate(pos_test_image);
