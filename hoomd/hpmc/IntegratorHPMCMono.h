--- conflicted
+++ resolved
@@ -156,9 +156,8 @@
          * Depletant related options
          */
 
-<<<<<<< HEAD
-        //! Set number of reinsertion attepmpts
-        void setNtrialPy(std::pair<std::string,std::string> types, unsigned int ntrial)
+        //! Set number of reinsertion attempts
+        void setNtrialPy(std::pair<std::string, std::string> types, unsigned int ntrial)
             {
             unsigned int type_a = this->m_pdata->getTypeByName(types.first);
             unsigned int type_b = this->m_pdata->getTypeByName(types.second);
@@ -214,36 +213,6 @@
         Scalar getDepletantFugacity(unsigned int type_a, unsigned int type_b)
             {
             return m_fugacity[m_depletant_idx(type_a,type_b)];
-=======
-        //! Set number of reinsertion attempts
-        void setNTrial(unsigned int type_a, unsigned int type_b, unsigned int ntrial)
-            {
-            m_ntrial[m_depletant_idx(type_a,type_b)] = ntrial;
-            m_ntrial[m_depletant_idx(type_b,type_a)] = ntrial;
-            }
-
-        unsigned int getNTrial(unsigned int type_a, unsigned int type_b) const
-            {
-            return m_ntrial[m_depletant_idx(type_a,type_b)];
-            }
-
-        //! Set the depletant density in the free volume
-        /*! \param type_a type of depletant interacting with first ptl
-            \param type_b type of depletant interacting with second ptl
-            \param the fugacity
-         */
-        void setDepletantFugacity(unsigned int type_a, unsigned int type_b, Scalar fugacity)
-            {
-            if (type_a >= this->m_pdata->getNTypes() || type_b >= this->m_pdata->getNTypes())
-                throw std::runtime_error("Unknown type.");
-            m_fugacity[m_depletant_idx(type_a,type_b)] = fugacity;
-            m_fugacity[m_depletant_idx(type_b,type_a)] = fugacity;
-            }
-
-        //! Returns the depletant fugacity
-        Scalar getDepletantFugacity(unsigned int type_a, unsigned int type_b)
-            {
-            return m_fugacity[m_depletant_idx(type_a,type_b)];
             }
 
         //! Returns a GlobalVector of the depletant fugacities
@@ -256,7 +225,6 @@
         const GlobalVector<unsigned int>& getNtrialArray()
             {
             return m_ntrial;
->>>>>>> 3a311cba
             }
 
         //! Get the current counter values
@@ -542,13 +510,8 @@
         /* Depletants related data members */
 
         Index2D m_depletant_idx;                    //!< Indexer for deplepant type pairs
-<<<<<<< HEAD
-        std::vector<Scalar> m_fugacity;             //!< Average depletant number density in free volume, per type
-        std::vector<unsigned int> m_ntrial;         //!< Number of reinsertion attempts per depletant in overlap volume, per type
-=======
         GlobalVector<Scalar> m_fugacity;            //!< Average depletant number density in free volume, per type
         GlobalVector<unsigned int> m_ntrial;        //!< Number of reinsertion attempts per depletant in overlap volume, per type
->>>>>>> 3a311cba
 
         GlobalArray<hpmc_implicit_counters_t> m_implicit_count;               //!< Counter of depletant insertions
         std::vector<hpmc_implicit_counters_t> m_implicit_count_run_start;     //!< Counter of depletant insertions at run start
@@ -556,16 +519,10 @@
 
         //! Test whether to reject the current particle move based on depletants
         inline bool checkDepletantOverlap(unsigned int i, vec3<Scalar> pos_i, Shape shape_i, unsigned int typ_i,
-<<<<<<< HEAD
-            Scalar4 *h_postype, Scalar4 *h_orientation, unsigned int *h_overlaps,
-            hpmc_counters_t& counters, hpmc_implicit_counters_t *implicit_counters,
-            unsigned int timestep, hoomd::RandomGenerator& rng_depletants);
-=======
             Scalar4 *h_postype, Scalar4 *h_orientation, const unsigned int *h_tag, const Scalar4 *h_vel,
             unsigned int *h_overlaps, hpmc_counters_t& counters, hpmc_implicit_counters_t *implicit_counters,
             unsigned int timestep, hoomd::RandomGenerator& rng_depletants,
             unsigned int seed_i_old, unsigned int seed_i_new);
->>>>>>> 3a311cba
 
         //! Set the nominal width appropriate for looped moves
         virtual void updateCellWidth();
@@ -601,13 +558,9 @@
               m_image_list_is_initialized(false),
               m_image_list_valid(false),
               m_hasOrientation(true),
-<<<<<<< HEAD
-              m_extra_image_width(0.0)
-=======
               m_extra_image_width(0.0),
               m_fugacity(m_exec_conf),
               m_ntrial(m_exec_conf)
->>>>>>> 3a311cba
     {
     // allocate the parameter storage, setting the managed flag
     m_params = std::vector<param_type, managed_allocator<param_type> >(m_pdata->getNTypes(),
@@ -637,13 +590,8 @@
     m_aabb_tree_invalid = true;
 
     m_depletant_idx = Index2D(this->m_pdata->getNTypes());
-<<<<<<< HEAD
-    m_fugacity.resize(m_depletant_idx.getNumElements(),0.0);
-    m_ntrial.resize(m_depletant_idx.getNumElements(), 1);
-=======
     m_fugacity.resize(m_depletant_idx.getNumElements(), 0.0);
     m_ntrial.resize(m_depletant_idx.getNumElements(), 0);
->>>>>>> 3a311cba
 
     GlobalArray<hpmc_implicit_counters_t> implicit_count(m_depletant_idx.getNumElements(),this->m_exec_conf);
     m_implicit_count.swap(implicit_count);
@@ -985,26 +933,16 @@
 
     // depletant fugacities
     Index2D depletant_idx(this->m_pdata->getNTypes());
-<<<<<<< HEAD
-    std::vector<Scalar> fugacity(depletant_idx.getNumElements(),0.0);
-    std::vector<unsigned int> ntrial(depletant_idx.getNumElements(),1);
-=======
     GlobalVector<Scalar> fugacity(depletant_idx.getNumElements(),0.0, this->m_exec_conf);
     GlobalVector<unsigned int> ntrial(depletant_idx.getNumElements(), 0, this->m_exec_conf);
->>>>>>> 3a311cba
 
     // copy over old fugacities (this assumes the number of types is greater or equal to the old number of types)
     for (unsigned int i = 0; i < m_depletant_idx.getW(); ++i)
         {
         for (unsigned int j = 0; j < m_depletant_idx.getH(); ++j)
             {
-<<<<<<< HEAD
-            fugacity[depletant_idx(i,j)] = m_fugacity[m_depletant_idx(i,j)];
-            ntrial[depletant_idx(i,j)] = m_ntrial[m_depletant_idx(i,j)];
-=======
             fugacity[depletant_idx(i,j)] = (Scalar) m_fugacity[m_depletant_idx(i,j)];
             ntrial[depletant_idx(i,j)] = (unsigned int) m_ntrial[m_depletant_idx(i,j)];
->>>>>>> 3a311cba
             }
         }
     m_fugacity = fugacity;
@@ -1377,13 +1315,8 @@
             if (has_depletants && accept)
                 {
                 accept = checkDepletantOverlap(i, pos_i, shape_i, typ_i, h_postype.data,
-<<<<<<< HEAD
-                    h_orientation.data, h_overlaps.data, counters, h_implicit_counters.data,
-                    timestep^i_nselect, rng_depletants);
-=======
                     h_orientation.data, h_tag.data, h_vel.data, h_overlaps.data, counters, h_implicit_counters.data,
                     timestep^i_nselect, rng_depletants, seed_i_old, seed_i_new);
->>>>>>> 3a311cba
                 }
 
             // If no overlaps and Metropolis criterion is met, accept
@@ -2599,16 +2532,10 @@
     */
 template<class Shape>
 inline bool IntegratorHPMCMono<Shape>::checkDepletantOverlap(unsigned int i, vec3<Scalar> pos_i,
-<<<<<<< HEAD
-    Shape shape_i, unsigned int typ_i, Scalar4 *h_postype, Scalar4 *h_orientation, unsigned int *h_overlaps,
-    hpmc_counters_t& counters, hpmc_implicit_counters_t *implicit_counters, unsigned int timestep,
-    hoomd::RandomGenerator& rng_depletants)
-=======
     Shape shape_i, unsigned int typ_i, Scalar4 *h_postype, Scalar4 *h_orientation, const unsigned int *h_tag,
     const Scalar4 *h_vel, unsigned int *h_overlaps, hpmc_counters_t& counters, hpmc_implicit_counters_t *implicit_counters,
     unsigned int timestep, hoomd::RandomGenerator& rng_depletants,
     unsigned int seed_i_old, unsigned int seed_i_new)
->>>>>>> 3a311cba
     {
     const unsigned int n_images = this->m_image_list.size();
     unsigned int ndim = this->m_sysdef->getNDimensions();
@@ -2627,61 +2554,9 @@
     Scalar ln_denominator_tot(0.0);
 
     #ifdef ENABLE_TBB
-    // deltaF == free energy difference
-    tbb::enumerable_thread_specific<Scalar> thread_deltaF(Scalar(0.0));
-    #else
-    Scalar deltaF(0.0);
-    #endif
-
-    #ifdef ENABLE_TBB
     try {
     #endif
 
-<<<<<<< HEAD
-    #ifdef ENABLE_TBB
-    tbb::parallel_for(tbb::blocked_range<unsigned int>(0, this->m_pdata->getNTypes()),
-        [=, &shape_old, &shape_i,
-            &thread_deltaF, &accept,
-            &thread_counters, &thread_implicit_counters](const tbb::blocked_range<unsigned int>& x) {
-    for (unsigned int type_a = x.begin(); type_a != x.end(); ++type_a)
-    #else
-    for (unsigned int type_a = 0; type_a < this->m_pdata->getNTypes(); ++type_a)
-    #endif
-        {
-        #ifdef ENABLE_TBB
-        tbb::parallel_for(tbb::blocked_range<unsigned int>(type_a, this->m_pdata->getNTypes()),
-            [=, &shape_old, &shape_i,
-                &thread_deltaF, &accept,
-                &thread_counters, &thread_implicit_counters](const tbb::blocked_range<unsigned int>& w) {
-        for (unsigned int type_b = w.begin(); type_b != w.end(); ++type_b)
-        #else
-        for (unsigned int type_b = type_a; type_b < this->m_pdata->getNTypes(); ++type_b)
-        #endif
-            {
-            if (m_fugacity[m_depletant_idx(type_a,type_b)] == 0.0
-                || (!h_overlaps[this->m_overlap_idx(type_a, typ_i)]
-                && !h_overlaps[this->m_overlap_idx(type_b, typ_i)]))
-                continue;
-
-            std::vector<vec3<Scalar> > pos_j_old;
-            std::vector<quat<Scalar> > orientation_j_old;
-            std::vector<unsigned int> type_j_old;
-
-            std::vector<vec3<Scalar> > pos_j_new;
-            std::vector<quat<Scalar> > orientation_j_new;
-            std::vector<unsigned int> type_j_new;
-
-            bool repulsive = m_fugacity[m_depletant_idx(type_a,type_b)] < 0.0;
-
-            // find neighbors whose circumspheres overlap particle i's circumsphere in the old configuration
-            // Here, circumsphere refers to the sphere around the depletant-excluded volume
-
-            Shape tmp_a(quat<Scalar>(), this->m_params[type_a]);
-            Shape tmp_b(quat<Scalar>(), this->m_params[type_b]);
-            Scalar d_dep_a = tmp_a.getCircumsphereDiameter();
-            Scalar d_dep_b = tmp_b.getCircumsphereDiameter();
-
-=======
     for (unsigned int type_a = 0; type_a < this->m_pdata->getNTypes(); ++type_a)
         {
         for (unsigned int type_b = type_a; type_b < this->m_pdata->getNTypes(); ++type_b)
@@ -2723,7 +2598,6 @@
             Scalar d_dep_a = tmp_a.getCircumsphereDiameter();
             Scalar d_dep_b = tmp_b.getCircumsphereDiameter();
 
->>>>>>> 3a311cba
             // the relevant search radius is the one for the larger depletant
             Scalar d_dep_search = std::max(d_dep_a, d_dep_b);
 
@@ -2777,12 +2651,21 @@
                                 if (shape_j.hasOrientation())
                                     shape_j.orientation = quat<Scalar>(h_orientation[j]);
 
-<<<<<<< HEAD
+                                // get shape OBB
+                                detail::OBB obb_j = shape_j.getOBB(pos_j-this->m_image_list[cur_image]);
+
+                                // extend by depletant radius
+                                Shape shape_test_a(quat<Scalar>(), m_params[type_a]);
+                                Shape shape_test_b(quat<Scalar>(), m_params[type_b]);
+
+                                obb_j.lengths.x += r_dep_sample;
+                                obb_j.lengths.y += r_dep_sample;
+                                obb_j.lengths.z += r_dep_sample;
+
                                 // check excluded volume overlap
                                 bool overlap_excluded = (h_overlaps[this->m_overlap_idx(type_a,typ_j)] ||
                                     h_overlaps[this->m_overlap_idx(type_b,typ_j)]) &&
-                                    excludedVolumeOverlap(shape_old, shape_j, pos_j-pos_i_old_image, r_dep_sample,
-                                    ndim, detail::SamplingMethod::accurate);
+                                    detail::overlap(obb_j, obb_i_old);
 
                                 if (overlap_excluded)
                                     {
@@ -2791,6 +2674,8 @@
                                     pos_j_old.push_back(pos_j-this->m_image_list[cur_image]);
                                     orientation_j_old.push_back(shape_j.orientation);
                                     type_j_old.push_back(typ_j);
+                                    tag_j_old.push_back(h_tag[j]);
+                                    seed_j_old.push_back(__scalar_as_int(h_vel[j].x));
                                     }
                                 }
                             }
@@ -2809,6 +2694,11 @@
             lower.x -= d_dep_search; lower.y -= d_dep_search; lower.z -= d_dep_search;
             upper.x += d_dep_search; upper.y += d_dep_search; upper.z += d_dep_search;
             aabb_local = detail::AABB(lower,upper);
+
+            detail::OBB obb_i_new = shape_i.getOBB(pos_i);
+            obb_i_new.lengths.x += r_dep_sample;
+            obb_i_new.lengths.y += r_dep_sample;
+            obb_i_new.lengths.z += r_dep_sample;
 
             // find neighbors at new position
             for (unsigned int cur_image = 0; cur_image < n_images; cur_image++)
@@ -2858,7 +2748,7 @@
                                     else
                                         shape_j.orientation = quat<Scalar>(h_orientation[j]);
                                     }
-=======
+
                                 // get shape OBB
                                 detail::OBB obb_j = shape_j.getOBB(pos_j-this->m_image_list[cur_image]);
 
@@ -2866,148 +2756,6 @@
                                 Shape shape_test_a(quat<Scalar>(), m_params[type_a]);
                                 Shape shape_test_b(quat<Scalar>(), m_params[type_b]);
 
-                                obb_j.lengths.x += r_dep_sample;
-                                obb_j.lengths.y += r_dep_sample;
-                                obb_j.lengths.z += r_dep_sample;
->>>>>>> 3a311cba
-
-                                // check excluded volume overlap
-                                bool overlap_excluded = (h_overlaps[this->m_overlap_idx(type_a,typ_j)] ||
-                                    h_overlaps[this->m_overlap_idx(type_b,typ_j)]) &&
-<<<<<<< HEAD
-                                    excludedVolumeOverlap(shape_i, shape_j, pos_j-pos_i_image, r_dep_sample,
-                                    ndim, detail::SamplingMethod::accurate);
-=======
-                                    detail::overlap(obb_j, obb_i_old);
->>>>>>> 3a311cba
-
-                                if (overlap_excluded)
-                                    {
-                                    // cache the translated position of particle j. If i's image is cur_image, then j's
-                                    // image is the negative of that (and we use i's untranslated position below)
-<<<<<<< HEAD
-                                    pos_j_new.push_back(pos_j-this->m_image_list[cur_image]);
-                                    orientation_j_new.push_back(shape_j.orientation);
-                                    type_j_new.push_back(typ_j);
-=======
-                                    pos_j_old.push_back(pos_j-this->m_image_list[cur_image]);
-                                    orientation_j_old.push_back(shape_j.orientation);
-                                    type_j_old.push_back(typ_j);
-                                    tag_j_old.push_back(h_tag[j]);
-                                    seed_j_old.push_back(__scalar_as_int(h_vel[j].x));
->>>>>>> 3a311cba
-                                    }
-                                }
-                            }
-                        }
-                    else
-                        {
-                        // skip ahead
-                        cur_node_idx += this->m_aabb_tree.getNodeSkip(cur_node_idx);
-                        }
-                    }  // end loop over AABB nodes
-                } // end loop over images
-
-            // get new AABB and extend
-            lower = aabb_i_local.getLower();
-            upper = aabb_i_local.getUpper();
-            lower.x -= d_dep_search; lower.y -= d_dep_search; lower.z -= d_dep_search;
-            upper.x += d_dep_search; upper.y += d_dep_search; upper.z += d_dep_search;
-            aabb_local = detail::AABB(lower,upper);
-
-            detail::OBB obb_i_new = shape_i.getOBB(pos_i);
-            obb_i_new.lengths.x += r_dep_sample;
-            obb_i_new.lengths.y += r_dep_sample;
-            obb_i_new.lengths.z += r_dep_sample;
-
-            // find neighbors at new position
-            for (unsigned int cur_image = 0; cur_image < n_images; cur_image++)
-                {
-                vec3<Scalar> pos_i_image = pos_i + this->m_image_list[cur_image];
-                detail::AABB aabb = aabb_local;
-                aabb.translate(pos_i_image);
-
-                // stackless search
-                for (unsigned int cur_node_idx = 0; cur_node_idx < this->m_aabb_tree.getNumNodes(); cur_node_idx++)
-                    {
-                    if (detail::overlap(this->m_aabb_tree.getNodeAABB(cur_node_idx), aabb))
-                        {
-                        if (this->m_aabb_tree.isNodeLeaf(cur_node_idx))
-                            {
-                            for (unsigned int cur_p = 0; cur_p < this->m_aabb_tree.getNodeNumParticles(cur_node_idx); cur_p++)
-                                {
-                                // read in its position and orientation
-                                unsigned int j = this->m_aabb_tree.getNodeParticle(cur_node_idx, cur_p);
-
-                                unsigned int typ_j;
-                                vec3<Scalar> pos_j;
-                                if (i == j)
-                                    {
-                                    if (cur_image == 0)
-                                        continue;
-                                    else
-                                        {
-                                        pos_j = pos_i;
-                                        typ_j = typ_i;
-                                        }
-                                    }
-                                else
-                                    {
-                                    // load the old position and orientation of the j particle
-                                    Scalar4 postype_j = h_postype[j];
-                                    pos_j = vec3<Scalar>(postype_j);
-                                    typ_j = __scalar_as_int(postype_j.w);
-                                    }
-
-                                Shape shape_j(quat<Scalar>(), this->m_params[typ_j]);
-
-                                if (shape_j.hasOrientation())
-                                    {
-                                    if (i == j)
-                                        shape_j.orientation = shape_i.orientation;
-                                    else
-                                        shape_j.orientation = quat<Scalar>(h_orientation[j]);
-                                    }
-
-                                // get shape OBB
-                                detail::OBB obb_j = shape_j.getOBB(pos_j-this->m_image_list[cur_image]);
-
-                                // extend by depletant radius
-                                Shape shape_test_a(quat<Scalar>(), m_params[type_a]);
-                                Shape shape_test_b(quat<Scalar>(), m_params[type_b]);
-
-<<<<<<< HEAD
-            // compute insertion volumes
-            std::vector<Scalar> V_old;
-            Scalar V_old_tot(0.0);
-
-            for (unsigned int k = 0; k < pos_j_old.size(); ++k)
-                {
-                Shape shape_j(orientation_j_old[k], this->m_params[type_j_old[k]]);
-                Scalar V = getSamplingVolumeIntersection(shape_old, shape_j, pos_j_old[k] - pos_i_old, r_dep_sample,
-                    ndim, detail::SamplingMethod::accurate);
-                V_old.push_back(V);
-                V_old_tot += V;
-                }
-
-            std::vector<Scalar> V_new;
-            Scalar V_new_tot(0.0);
-            for (unsigned int k = 0; k < pos_j_new.size(); ++k)
-                {
-                Shape shape_j(orientation_j_new[k], this->m_params[type_j_new[k]]);
-                Scalar V = getSamplingVolumeIntersection(shape_i, shape_j, pos_j_new[k] - pos_i, r_dep_sample,
-                    ndim, detail::SamplingMethod::accurate);
-                V_new.push_back(V);
-                V_new_tot += V;
-                }
-
-            #ifdef ENABLE_TBB
-            tbb::parallel_for(tbb::blocked_range<unsigned int>(0, 2),
-                [=, &shape_old, &shape_i,
-                    &pos_j_new, &orientation_j_new, &type_j_new, &V_new,
-                    &pos_j_old, &orientation_j_old, &type_j_old, &V_old,
-                    &thread_deltaF, &accept,
-=======
                                 obb_j.lengths.x += r_dep_sample;
                                 obb_j.lengths.y += r_dep_sample;
                                 obb_j.lengths.z += r_dep_sample;
@@ -3045,67 +2793,12 @@
                     &pos_j_new, &orientation_j_new, &type_j_new,
                     &pos_j_old, &orientation_j_old, &type_j_old,
                     &thread_ln_denominator, &thread_ln_numerator,
->>>>>>> 3a311cba
                     &thread_counters, &thread_implicit_counters](const tbb::blocked_range<unsigned int>& v) {
             for (unsigned int new_config = v.begin(); new_config != v.end(); ++new_config)
             #else
             for (unsigned int new_config = 0; new_config < 2; ++new_config)
             #endif
                 {
-<<<<<<< HEAD
-                // optimization
-                if (m_ntrial[m_depletant_idx(type_a,type_b)] <=1
-                    && ((repulsive && !new_config) || (!repulsive && new_config)))
-                    continue;
-
-                // chooose the number of depletants in the intersection volume
-                Scalar V = new_config ? V_new_tot : V_old_tot;
-                hoomd::PoissonDistribution<Scalar> poisson(
-                    std::abs(m_fugacity[m_depletant_idx(type_a,type_b)])*V);
-                unsigned int ntypes = this->m_pdata->getNTypes();
-                hoomd::RandomGenerator rng_num(hoomd::RNGIdentifier::HPMCDepletantNum+new_config,
-                    this->m_seed+this->m_exec_conf->getRank(), type_a*ntypes+type_b,
-                    i, timestep);
-
-                unsigned int n = poisson(rng_num);
-
-                // try inserting in the overlap volume
-                unsigned int n_intersect = new_config ? pos_j_new.size() : pos_j_old.size();
-
-                std::vector<unsigned int> storage_sz;
-                std::vector< std::vector<typename Shape::depletion_storage_type> > temp_storage;
-
-                // temporary storage for depletant insertions
-                for (unsigned int k = 0; k < n_intersect; ++k)
-                    {
-                    Shape shape_j(new_config ? orientation_j_new[k] : orientation_j_old[k],
-                        this->m_params[new_config ? type_j_new[k] : type_j_old[k]]);
-
-                    // allocate
-                    unsigned int nelem = allocateDepletionTemporaryStorage(new_config ? shape_i : shape_old,
-                        shape_j, new_config ? (pos_j_new[k] - pos_i) : (pos_j_old[k] - pos_i_old), r_dep_sample,
-                        ndim, detail::SamplingMethod::accurate);
-                    std::vector<typename Shape::depletion_storage_type> storage(nelem);
-
-                    // initialize
-                    unsigned int sz = initializeDepletionTemporaryStorage(new_config ? shape_i : shape_old,
-                        shape_j, new_config ? (pos_j_new[k] - pos_i) : (pos_j_old[k] - pos_i_old), r_dep_sample,
-                        ndim, &storage.front(), new_config ? V_new[k] : V_old[k], detail::SamplingMethod::accurate);
-
-                    temp_storage.push_back(storage);
-                    storage_sz.push_back(sz);
-                    }
-
-                // for every depletant
-                #ifdef ENABLE_TBB
-                tbb::parallel_for(tbb::blocked_range<unsigned int>(0, (unsigned int)n),
-                    [=, &shape_old, &shape_i,
-                        &pos_j_new, &orientation_j_new, &type_j_new, &V_new,
-                        &pos_j_old, &orientation_j_old, &type_j_old, &V_old,
-                        &thread_deltaF, &accept, &temp_storage, &storage_sz,
-                        &thread_counters, &thread_implicit_counters](const tbb::blocked_range<unsigned int>& t) {
-                for (unsigned int l = t.begin(); l != t.end(); ++l)
-=======
                 detail::OBB obb_i = new_config ? obb_i_new : obb_i_old;
                 Scalar V_i = obb_i.getVolume(ndim);
 
@@ -3118,105 +2811,10 @@
                         &thread_counters, &thread_implicit_counters]
                         (const tbb::blocked_range<unsigned int>& u) {
                 for (unsigned int i_trial = u.begin(); i_trial != u.end(); ++i_trial)
->>>>>>> 3a311cba
                 #else
                 for (unsigned int i_trial = 0; i_trial < ntrial; ++i_trial)
                 #endif
                     {
-<<<<<<< HEAD
-                    unsigned int n_success = 0;
-                    unsigned int ntrial = m_ntrial[m_depletant_idx(type_a,type_b)];
-                    #ifdef ENABLE_TBB
-                    n_success = tbb::parallel_reduce(tbb::blocked_range<unsigned int>(0, ntrial), 0,
-                        [=, &shape_old, &shape_i,
-                            &pos_j_new, &orientation_j_new, &type_j_new, &V_new,
-                            &pos_j_old, &orientation_j_old, &type_j_old, &V_old,
-                            &storage_sz, &temp_storage,
-                            &thread_counters, &thread_implicit_counters]
-                            (const tbb::blocked_range<unsigned int>& u, unsigned int init)->unsigned int {
-                    for (unsigned int i_trial = u.begin(); i_trial != u.end(); ++i_trial)
-                    #else
-                    for (unsigned int i_trial = 0; i_trial < ntrial; ++i_trial)
-                    #endif
-                        {
-                        if (!n_intersect)
-                            {
-                            // no insertion volume
-                            continue;
-                            }
-                        hoomd::RandomGenerator my_rng(
-                            (hoomd::RNGIdentifier::HPMCDepletants+new_config)^
-                            (this->m_seed+this->m_exec_conf->getRank()), i,
-                                type_a+type_b*ntypes+m_depletant_idx.getNumElements()*l,
-                                timestep, i_trial);
-
-                        Scalar V_rand = hoomd::UniformDistribution<Scalar>(0.0,
-                            !new_config ? V_old_tot : V_new_tot)(my_rng);
-
-                        Scalar V_sum(0.0);
-                        unsigned int k;
-                        for (k = 0; k < n_intersect; ++k)
-                            {
-                            Scalar V = !new_config ? V_old[k] : V_new[k];
-                            V_sum += V;
-                            if (V_rand < V_sum)
-                                break;
-                            }
-
-                        #ifdef ENABLE_TBB
-                        thread_implicit_counters[m_depletant_idx(type_a,type_b)].local().insert_count++;
-                        #else
-                        implicit_counters[m_depletant_idx(type_a,type_b)].insert_count++;
-                        #endif
-
-                        // rejection sampling
-                        Shape shape_j(!new_config ? orientation_j_old[k] : orientation_j_new[k],
-                            this->m_params[!new_config ? type_j_old[k] : type_j_new[k]]);
-
-                        vec3<OverlapReal> dr_test;
-                        if (!sampleInExcludedVolumeIntersection(my_rng, !new_config ? shape_old : shape_i, shape_j,
-                            (!new_config ? (pos_j_old[k] - pos_i_old) : (pos_j_new[k] - pos_i)), r_dep_sample,
-                            dr_test, ndim, storage_sz[k], &temp_storage[k].front(),
-                            detail::SamplingMethod::accurate))
-                            {
-                            continue;
-                            }
-
-                        Shape shape_test_a(quat<Scalar>(), this->m_params[type_a]);
-                        Shape shape_test_b(quat<Scalar>(), this->m_params[type_b]);
-                        quat<Scalar> o;
-                        if (shape_test_a.hasOrientation() || shape_test_b.hasOrientation())
-                            {
-                            o = generateRandomOrientation(my_rng, ndim);
-                            }
-                        if (shape_test_a.hasOrientation())
-                            shape_test_a.orientation = o;
-                        if (shape_test_b.hasOrientation())
-                            shape_test_b.orientation = o;
-
-                        // check if depletant falls in other intersection volumes
-                        bool active = true;
-
-                        for (unsigned int m = 0; m < k; ++m)
-                            {
-                            Shape shape_m(!new_config ? orientation_j_old[m] : orientation_j_new[m],
-                                this->m_params[!new_config ? type_j_old[m] : type_j_new[m]]);
-
-                            if (isPointInExcludedVolumeIntersection(!new_config ? shape_old : shape_i,
-                                shape_m, !new_config ? (pos_j_old[m] - pos_i_old) : (pos_j_new[m] - pos_i),
-                                r_dep_sample, dr_test, ndim, detail::SamplingMethod::accurate))
-                                {
-                                active = false;
-                                break;
-                                }
-                            }
-
-                        if (!active)
-                            {
-                            // if we cannot insert, it's a rejection
-                            continue;
-                            }
-=======
                     // chooose the number of depletants in the insertion OBB
                     Scalar lambda = std::abs(fugacity)*V_i;
                     hoomd::PoissonDistribution<Scalar> poisson(lambda);
@@ -3268,24 +2866,16 @@
                             shape_test_a.orientation = o;
                         if (shape_test_b.hasOrientation())
                             shape_test_b.orientation = o;
->>>>>>> 3a311cba
 
                         // Check if the new (old) configuration of particle i generates an overlap
                         bool overlap_i_a = false;
                         bool overlap_i_b = false;
 
-<<<<<<< HEAD
-                            {
-                            const Shape& shape = !new_config ? shape_old : shape_i;
-
-                            OverlapReal rsq = dot(dr_test,dr_test);
-=======
                         vec3<Scalar> r_i_test = pos_test - (new_config ? pos_i : pos_i_old);
                             {
                             const Shape& shape = !new_config ? shape_old : shape_i;
 
                             OverlapReal rsq = dot(r_i_test,r_i_test);
->>>>>>> 3a311cba
                             OverlapReal DaDb = shape_test_a.getCircumsphereDiameter() + shape.getCircumsphereDiameter();
                             bool circumsphere_overlap = (rsq*OverlapReal(4.0) <= DaDb * DaDb);
 
@@ -3299,11 +2889,7 @@
 
                                 unsigned int err = 0;
                                 if (circumsphere_overlap &&
-<<<<<<< HEAD
-                                    test_overlap(dr_test, shape, shape_test_a, err))
-=======
                                     test_overlap(r_i_test, shape, shape_test_a, err))
->>>>>>> 3a311cba
                                     {
                                     overlap_i_a = true;
                                     }
@@ -3317,7 +2903,6 @@
                             }
 
                         if (type_b == type_a)
-<<<<<<< HEAD
                             {
                             overlap_i_b = overlap_i_a;
                             }
@@ -3325,17 +2910,7 @@
                             {
                             const Shape& shape = !new_config ? shape_old : shape_i;
 
-                            OverlapReal rsq = dot(dr_test,dr_test);
-=======
-                            {
-                            overlap_i_b = overlap_i_a;
-                            }
-                        else
-                            {
-                            const Shape& shape = !new_config ? shape_old : shape_i;
-
                             OverlapReal rsq = dot(r_i_test,r_i_test);
->>>>>>> 3a311cba
                             OverlapReal DaDb = shape_test_b.getCircumsphereDiameter() + shape.getCircumsphereDiameter();
                             bool circumsphere_overlap = (rsq*OverlapReal(4.0) <= DaDb * DaDb);
 
@@ -3349,11 +2924,7 @@
 
                                 unsigned int err = 0;
                                 if (circumsphere_overlap &&
-<<<<<<< HEAD
-                                    test_overlap(dr_test, shape, shape_test_b, err))
-=======
                                     test_overlap(r_i_test, shape, shape_test_b, err))
->>>>>>> 3a311cba
                                     {
                                     overlap_i_b = true;
                                     }
@@ -3370,35 +2941,6 @@
                             // reject because we can't insert in overlap volume
                             continue;
                             }
-<<<<<<< HEAD
-
-                        // Check if the old (new) configuration of particle i generates an overlap
-                        bool overlap_i_other_a = false;
-                        bool overlap_i_other_b = false;
-
-                            {
-                            const Shape& shape = !new_config ? shape_i : shape_old;
-
-                            vec3<OverlapReal> dr_test_other = dr_test - vec3<OverlapReal>(!new_config ? (pos_i - pos_i_old) : (pos_i_old - pos_i));
-
-                            OverlapReal rsq = dot(dr_test_other,dr_test_other);
-                            OverlapReal DaDb = shape_test_a.getCircumsphereDiameter() + shape.getCircumsphereDiameter();
-                            bool circumsphere_overlap = (rsq*OverlapReal(4.0) <= DaDb * DaDb);
-
-                            if (h_overlaps[this->m_overlap_idx(type_a, typ_i)])
-                                {
-                                #ifdef ENABLE_TBB
-                                thread_counters.local().overlap_checks++;
-                                #else
-                                counters.overlap_checks++;
-                                #endif
-
-                                unsigned int err = 0;
-                                if (circumsphere_overlap &&
-                                    test_overlap(dr_test_other, shape, shape_test_a, err))
-                                    {
-                                    overlap_i_other_a = true;
-=======
 
                         unsigned int n_overlap = 0;
                         unsigned int tag_i = h_tag[i];
@@ -3633,34 +3175,8 @@
                                     #else
                                         counters.overlap_err_count++;
                                     #endif
->>>>>>> 3a311cba
                                     }
-                                if (err)
-                                #ifdef ENABLE_TBB
-                                    thread_counters.local().overlap_err_count++;
-                                #else
-                                    counters.overlap_err_count++;
-                                #endif
                                 }
-<<<<<<< HEAD
-                            }
-
-                        if (type_a == type_b)
-                            {
-                            overlap_i_other_b = overlap_i_other_a;
-                            }
-                        else
-                            {
-                            const Shape& shape = !new_config ? shape_i : shape_old;
-
-                            vec3<OverlapReal> dr_test_other = dr_test - vec3<OverlapReal>(!new_config ? (pos_i - pos_i_old) : (pos_i_old - pos_i));
-
-                            OverlapReal rsq = dot(dr_test_other,dr_test_other);
-                            OverlapReal DaDb = shape_test_b.getCircumsphereDiameter() + shape.getCircumsphereDiameter();
-                            bool circumsphere_overlap = (rsq*OverlapReal(4.0) <= DaDb * DaDb);
-
-                            if (h_overlaps[this->m_overlap_idx(type_b, typ_i)])
-=======
                             if (!overlap_k_a && !overlap_k_b)
                                 {
                                 // not in j's excluded volume
@@ -3811,7 +3327,6 @@
                             unsigned int n_overlap = 0;
 
                             for (unsigned int m = 0; m < n_intersect; ++m)
->>>>>>> 3a311cba
                                 {
                                 unsigned int type_m = new_config ? type_j_new[m] : type_j_old[m];
                                 Shape shape_m(new_config ? orientation_j_new[m] : orientation_j_old[m],
@@ -3825,12 +3340,6 @@
                                 #endif
 
                                 unsigned int err = 0;
-<<<<<<< HEAD
-                                if (circumsphere_overlap &&
-                                    test_overlap(dr_test_other, shape, shape_test_b, err))
-                                    {
-                                    overlap_i_other_b = true;
-=======
 
                                 // check circumsphere overlap
                                 OverlapReal rsq = dot(r_m_test,r_m_test);
@@ -3845,7 +3354,6 @@
                                 if (type_a == type_b)
                                     {
                                     overlap_m_b = overlap_m_a;
->>>>>>> 3a311cba
                                     }
                                 else
                                     {
@@ -3875,132 +3383,6 @@
                                     counters.overlap_err_count++;
                                 #endif
                                 }
-<<<<<<< HEAD
-                            }
-
-                        if ((overlap_i_other_a || !overlap_i_a) && (overlap_i_other_b || !overlap_i_b))
-                            {
-                            // overlap still exists in other configuration
-                            continue;
-                            }
-
-                        bool in_intersection_volume = false;
-
-                        for (unsigned int m = k; m < n_intersect; ++m)
-                            {
-                            unsigned int type_m = new_config ? type_j_new[m] : type_j_old[m];
-                            Shape shape_m(new_config ? orientation_j_new[m] : orientation_j_old[m], this->m_params[type_m]);
-                            vec3<Scalar> r_mk = (new_config ? pos_j_new[m] - pos_i : pos_j_old[m] - pos_i_old) -
-                                vec3<Scalar>(dr_test);
-
-                            #ifdef ENABLE_TBB
-                            thread_counters.local().overlap_checks++;
-                            #else
-                            counters.overlap_checks++;
-                            #endif
-
-                            unsigned int err = 0;
-
-                            // check circumsphere overlap
-                            OverlapReal rsq = dot(r_mk,r_mk);
-                            OverlapReal DaDb = shape_test_a.getCircumsphereDiameter() + shape_m.getCircumsphereDiameter();
-                            bool circumsphere_overlap = (rsq*OverlapReal(4.0) <= DaDb * DaDb);
-
-                            bool overlap_j_a = h_overlaps[this->m_overlap_idx(type_a,type_m)]
-                                && circumsphere_overlap
-                                && test_overlap(r_mk, shape_test_a, shape_m, err);
-
-                            bool overlap_j_b;
-                            if (type_a == type_b)
-                                {
-                                overlap_j_b = overlap_j_a;
-                                }
-                            else
-                                {
-                                DaDb = shape_test_b.getCircumsphereDiameter() + shape_m.getCircumsphereDiameter();
-                                circumsphere_overlap = (rsq*OverlapReal(4.0) <= DaDb * DaDb);
-
-                                overlap_j_b = h_overlaps[this->m_overlap_idx(type_b,type_m)]
-                                    && circumsphere_overlap
-                                    && test_overlap(r_mk, shape_test_b, shape_m, err);
-                                }
-
-                            // additive depletants
-                            if ((overlap_i_a && !overlap_i_other_a && overlap_j_b && !(overlap_i_other_b && overlap_j_a)) ||
-                                (overlap_i_b && !overlap_i_other_b && overlap_j_a && !(overlap_i_other_a && overlap_j_b)))
-                                {
-                                in_intersection_volume = true;
-                                }
-
-                            if (err)
-                            #ifdef ENABLE_TBB
-                                thread_counters.local().overlap_err_count++;
-                            #else
-                                counters.overlap_err_count++;
-                            #endif
-
-                            if (in_intersection_volume)
-                                break;
-                            } // end loop over intersections
-
-                        #ifdef ENABLE_TBB
-                        if (in_intersection_volume)
-                            init++;
-                        #else
-                        if (in_intersection_volume)
-                            n_success++;
-                        #endif
-                        } // end loop over insertion attempts
-                    #ifdef ENABLE_TBB
-                        return init;
-                        }, [](unsigned int x, unsigned int y)->unsigned int {return x+y;});
-                    #endif
-
-                    #ifdef ENABLE_TBB
-                    thread_implicit_counters[m_depletant_idx(type_a,type_b)].local().insert_accept_count += n_success;
-                    thread_implicit_counters[m_depletant_idx(type_a,type_b)].local().insert_accept_count_sq += n_success*n_success;
-                    #else
-                    implicit_counters[m_depletant_idx(type_a,type_b)].insert_accept_count += n_success;
-                    implicit_counters[m_depletant_idx(type_a,type_b)].insert_accept_count_sq += n_success*n_success;
-                    #endif
-
-                    bool reject = false;
-                    if( ((repulsive && new_config) || (!repulsive && !new_config))
-                        && (n_success == m_ntrial[m_depletant_idx(type_a,type_b)]))
-                        {
-                        reject = true;
-                        }
-
-                    if (!reject)
-                        {
-                        Scalar frac;
-
-                        // MC integration
-                        if ((repulsive && new_config) || (!repulsive && !new_config))
-                            {
-                            frac = 1.0-(Scalar)n_success/(Scalar)(m_ntrial[m_depletant_idx(type_a,type_b)]);
-                            }
-                        else
-                            {
-                            frac = 1.0+(Scalar)n_success/(Scalar)(m_ntrial[m_depletant_idx(type_a,type_b)]);
-                            }
-
-                        #ifdef ENABLE_TBB
-                        thread_deltaF.local() += log(frac);
-                        #else
-                        deltaF += log(frac);
-                        #endif
-                        }
-                    else
-                        {
-                        accept = false;
-
-                        #ifndef ENABLE_TBB
-                        // early exit
-                        break;
-                        #else
-                        throw false;
-=======
 
                             bool overlap_ik = ((overlap_k_a && overlap_i_b) || (overlap_k_b && overlap_i_a)) && (tag_i > tag_k);
                             bool overlap_ik_other = ((overlap_k_a && overlap_i_other_b) || (overlap_k_b && overlap_i_other_a))
@@ -4037,35 +3419,10 @@
                         } // end loop over intersections
                         #ifdef ENABLE_TBB
                         });
->>>>>>> 3a311cba
                         #endif
                     } // end loop over i_trial
                     #ifdef ENABLE_TBB
                     });
-<<<<<<< HEAD
-                #endif
-                #ifndef ENABLE_TBB
-                if (!accept) break;
-                #endif
-                } // end loop over configuratiions
-            #ifdef ENABLE_TBB
-                });
-            #endif
-            #ifndef ENABLE_TBB
-            if (!accept) break;
-            #endif
-            } // end loop over type_b
-        #ifdef ENABLE_TBB
-            });
-        #endif
-        #ifndef ENABLE_TBB
-        if (!accept) break;
-        #endif
-        } // end loop over type_a
-    #ifdef ENABLE_TBB
-        });
-    #endif
-=======
                     #endif
                 } // end loop over configurations
             #ifdef ENABLE_TBB
@@ -4093,7 +3450,6 @@
                 ln_numerator_tot += term_itrial;
             } // end loop over type_b
         } // end loop over type_a
->>>>>>> 3a311cba
 
     #ifdef ENABLE_TBB
     } catch (bool b) { }
@@ -4101,21 +3457,6 @@
 
     Scalar u = hoomd::UniformDistribution<Scalar>()(rng_depletants);
     bool accept = u <= exp(ln_numerator_tot-ln_denominator_tot);
-
-    #ifdef ENABLE_TBB
-    // reduce F_old - F_new
-    Scalar deltaF(0.0);
-    for (auto dF : thread_deltaF)
-        {
-        deltaF += dF;
-        }
-    #endif
-
-    if (accept)
-        {
-        Scalar u = hoomd::UniformDistribution<Scalar>()(rng_depletants);
-        accept = u < exp(deltaF);
-        }
 
     #ifdef ENABLE_TBB
     // reduce counters
@@ -4175,16 +3516,10 @@
           .def("restoreStateGSD", &IntegratorHPMCMono<Shape>::restoreStateGSD)
           .def("py_test_overlap", &IntegratorHPMCMono<Shape>::py_test_overlap)
           .def("getImplicitCounters", &IntegratorHPMCMono<Shape>::getImplicitCounters)
-<<<<<<< HEAD
           .def("getDepletantNtrial", &IntegratorHPMCMono<Shape>::getNtrialPy)
           .def("setDepletantNtrial", &IntegratorHPMCMono<Shape>::setNtrialPy)
           .def("setDepletantFugacity", &IntegratorHPMCMono<Shape>::setDepletantFugacityPy)
           .def("getDepletantFugacity", &IntegratorHPMCMono<Shape>::getDepletantFugacityPy)
-=======
-          .def("getDepletantFugacity", &IntegratorHPMCMono<Shape>::getDepletantFugacity)
-          .def("getNTrial", &IntegratorHPMCMono<Shape>::getNTrial)
-          .def("setNTrial", &IntegratorHPMCMono<Shape>::setNTrial)
->>>>>>> 3a311cba
           .def("getTypeShapesPy", &IntegratorHPMCMono<Shape>::getTypeShapesPy)
           .def("getShape", &IntegratorHPMCMono<Shape>::getShape)
           .def("setShape", &IntegratorHPMCMono<Shape>::setShape)
