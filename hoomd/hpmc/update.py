--- conflicted
+++ resolved
@@ -582,11 +582,8 @@
                 cls =_hpmc.UpdaterMuVTImplicitFacetedSphere;
             elif isinstance(mc, integrate.sphere_union):
                 cls = _hpmc.UpdaterMuVTImplicitSphereUnion;
-<<<<<<< HEAD
             elif isinstance(mc, integrate.convex_polyhedron_union):
                 cls = _hpmc.UpdaterMuVTImplicitConvexPolyhedronUnion;
-=======
->>>>>>> 553c7203
             elif isinstance(mc, integrate.polyhedron):
                 cls =_hpmc.UpdaterMuVTImplicitPolyhedron;
             else:
@@ -611,11 +608,8 @@
                 cls =_hpmc.UpdaterMuVTFacetedSphere;
             elif isinstance(mc, integrate.sphere_union):
                 cls = _hpmc.UpdaterMuVTSphereUnion;
-<<<<<<< HEAD
             elif isinstance(mc, integrate.convex_polyhedron_union):
                 cls = _hpmc.UpdaterMuVTConvexPolyhedronUnion;
-=======
->>>>>>> 553c7203
             elif isinstance(mc, integrate.polyhedron):
                 cls =_hpmc.UpdaterMuVTPolyhedron;
             else:
@@ -768,11 +762,8 @@
                 cls =_hpmc.RemoveDriftUpdaterSphinx;
             elif isinstance(mc, integrate.sphere_union):
                 cls = _hpmc.RemoveDriftUpdaterSphereUnion;
-<<<<<<< HEAD
             elif isinstance(mc, integrate.convex_polyhedron_union):
                 cls = _hpmc.RemoveDriftUpdaterConvexPolyhedronUnion;
-=======
->>>>>>> 553c7203
             else:
                 hoomd.context.msg.error("update.remove_drift: Unsupported integrator.\n");
                 raise RuntimeError("Error initializing update.remove_drift");
