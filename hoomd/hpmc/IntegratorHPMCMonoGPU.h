// Copyright (c) 2009-2019 The Regents of the University of Michigan
// This file is part of the HOOMD-blue project, released under the BSD 3-Clause License.

#pragma once

#ifdef ENABLE_HIP

#include "hoomd/hpmc/IntegratorHPMCMono.h"
#include "hoomd/hpmc/IntegratorHPMCMonoGPUTypes.cuh"
#include "hoomd/hpmc/IntegratorHPMCMonoGPUDepletantsTypes.cuh"
#include "hoomd/hpmc/IntegratorHPMCMonoGPUDepletantsAuxiliaryTypes.cuh"

#include "hoomd/Autotuner.h"
#include "hoomd/GlobalArray.h"
#include "hoomd/GPUVector.h"
#include "hoomd/RandomNumbers.h"
#include "hoomd/RNGIdentifiers.h"

#include "hoomd/GPUPartition.cuh"

#include <hip/hip_runtime.h>

#ifdef ENABLE_MPI
#include <mpi.h>
#include "hoomd/MPIConfiguration.h"
#endif

/*! \file IntegratorHPMCMonoGPU.h
    \brief Defines the template class for HPMC on the GPU
    \note This header cannot be compiled by nvcc
*/

#ifdef __HIPCC__
#error This header cannot be compiled by nvcc
#endif

#include <pybind11/pybind11.h>
#include <pybind11/stl.h>

namespace hpmc
{

namespace detail
{

//! Helper class to manage shuffled update orders in a GlobalVector
/*! Stores an update order from 0 to N-1, inclusive, and can be resized. shuffle() shuffles the order of elements
    to a new random permutation. operator [i] gets the index of the item at order i in the current shuffled sequence.

    NOTE: this should supersede UpdateOrder

    \note we use GPUArrays instead of GlobalArrays currently to allow host access to the shuffled order without an
          unnecessary hipDeviceSynchronize()

    \ingroup hpmc_data_structs
*/
class UpdateOrderGPU
    {
    public:
        //! Constructor
        /*! \param seed Random number seed
            \param N number of integers to shuffle
        */
        UpdateOrderGPU(std::shared_ptr<const ExecutionConfiguration> exec_conf, unsigned int seed, unsigned int N=0)
            : m_seed(seed), m_is_reversed(false), m_update_order(exec_conf), m_reverse_update_order(exec_conf)
            {
            resize(N);
            }

        //! Resize the order
        /*! \param N new size
            \post The order is 0, 1, 2, ... N-1
        */
        void resize(unsigned int N)
            {
            if (!N || N == m_update_order.size())
                return;

            // initialize the update order
            m_update_order.resize(N);
            m_reverse_update_order.resize(N);

            ArrayHandle<unsigned int> h_update_order(m_update_order, access_location::host, access_mode::overwrite);
            ArrayHandle<unsigned int> h_reverse_update_order(m_reverse_update_order, access_location::host, access_mode::overwrite);

            for (unsigned int i = 0; i < N; i++)
                {
                h_update_order.data[i] = i;
                h_reverse_update_order.data[i] = N - i - 1;
                }
            m_is_reversed = false;
            }

        //! Shuffle the order
        /*! \param timestep Current timestep of the simulation
            \note \a timestep is used to seed the RNG, thus assuming that the order is shuffled only once per
            timestep.
        */
        void shuffle(unsigned int timestep, unsigned int select = 0)
            {
            hoomd::RandomGenerator rng(hoomd::RNGIdentifier::HPMCMonoShuffle, m_seed, timestep, select);

            // reverse the order with 1/2 probability
            m_is_reversed = hoomd::UniformIntDistribution(1)(rng);
            }

        //! Access element of the shuffled order
        unsigned int operator[](unsigned int i)
            {
            const GlobalVector<unsigned int>& update_order = m_is_reversed ? m_reverse_update_order : m_update_order;
            ArrayHandle<unsigned int> h_update_order(update_order, access_location::host, access_mode::read);
            return h_update_order.data[i];
            }

        //! Access the underlying GlobalVector
        const GlobalVector<unsigned int> & get() const
            {
            if (m_is_reversed)
                return m_reverse_update_order;
            else
                return m_update_order;
            }

    private:
        unsigned int m_seed;                               //!< Random number seed
        bool m_is_reversed;                                //!< True if order is reversed
        GlobalVector<unsigned int> m_update_order;            //!< Update order
        GlobalVector<unsigned int> m_reverse_update_order;    //!< Inverse permutation
    };

} // end namespace detail

//! Template class for HPMC update on the GPU
/*!
    \ingroup hpmc_integrators
*/
template< class Shape >
class IntegratorHPMCMonoGPU : public IntegratorHPMCMono<Shape>
    {
    public:
        //! Construct the integrator
        IntegratorHPMCMonoGPU(std::shared_ptr<SystemDefinition> sysdef,
                              std::shared_ptr<CellList> cl,
                              unsigned int seed);
        //! Destructor
        virtual ~IntegratorHPMCMonoGPU();

        //! Set autotuner parameters
        /*! \param enable Enable/disable autotuning
            \param period period (approximate) in time steps when returning occurs
        */
        virtual void setAutotunerParams(bool enable, unsigned int period)
            {
            // number of times the overlap kernels are excuted per nselect

            // The *actual* number of launches per iteration depends
            // on the longest event chain in the system. We don't know what the
            // average will be, so put in a constant number
            unsigned int chain_length = 4;

            m_tuner_update_pdata->setPeriod(period*this->m_nselect);
            m_tuner_update_pdata->setEnabled(enable);

            m_tuner_moves->setPeriod(period*this->m_nselect);
            m_tuner_moves->setEnabled(enable);

            m_tuner_narrow->setPeriod(chain_length*period*this->m_nselect);
            m_tuner_narrow->setEnabled(enable);

            if (this->m_patch && !this->m_patch_log)
                {
                this->m_patch->setAutotunerParams(enable,
                    chain_length*period*this->m_nselect);
                }

            m_tuner_depletants->setPeriod(chain_length*period*this->m_nselect);
            m_tuner_depletants->setEnabled(enable);

            m_tuner_excell_block_size->setPeriod(period);
            m_tuner_excell_block_size->setEnabled(enable);

            m_tuner_accept->setPeriod(period*this->m_nselect);
            m_tuner_accept->setEnabled(enable);

            m_tuner_num_depletants->setPeriod(chain_length*period*this->m_nselect);
            m_tuner_num_depletants->setEnabled(enable);

            m_tuner_num_depletants_ntrial->setPeriod(chain_length*period*this->m_nselect);
            m_tuner_num_depletants_ntrial->setEnabled(enable);

            m_tuner_depletants_phase1->setPeriod(chain_length*period*this->m_nselect);
            m_tuner_depletants_phase1->setEnabled(enable);

            m_tuner_depletants_phase2->setPeriod(chain_length*period*this->m_nselect);
            m_tuner_depletants_phase2->setEnabled(enable);
            }

        //! Return the list of autotuners
        virtual std::vector<std::shared_ptr<Autotuner> > getAutotuners() const
            {
            std::vector<std::shared_ptr<Autotuner> > l;
            l.push_back(m_tuner_update_pdata);
            l.push_back(m_tuner_moves);
            l.push_back(m_tuner_narrow);
            if (this->m_patch && !this->m_patch_log)
                {
                for (auto t: this->m_patch->getAutotuners())
                    l.push_back(t);
                }
            l.push_back(m_tuner_depletants);
            l.push_back(m_tuner_excell_block_size);
            l.push_back(m_tuner_convergence);
            l.push_back(m_tuner_num_depletants);
            l.push_back(m_tuner_num_depletants_ntrial);
            l.push_back(m_tuner_depletants_phase1);
            l.push_back(m_tuner_depletants_phase2);
            l.push_back(m_tuner_depletants_accept);
            return l;
            }

        //! Method called when numbe of particle types changes
        virtual void slotNumTypesChange();

        //! Take one timestep forward
        virtual void update(unsigned int timestep);

        #ifdef ENABLE_MPI
        void setNtrialCommunicator(std::shared_ptr<MPIConfiguration> mpi_conf)
            {
            m_ntrial_comm = mpi_conf;
            }
        #endif

        #ifdef ENABLE_MPI
        void setParticleCommunicator(std::shared_ptr<MPIConfiguration> mpi_conf)
            {
            m_particle_comm = mpi_conf;
            }
        #endif

        virtual std::vector<hpmc_implicit_counters_t> getImplicitCounters(unsigned int mode=0);

    protected:
        std::shared_ptr<CellList> m_cl;                      //!< Cell list
        uint3 m_last_dim;                                    //!< Dimensions of the cell list on the last call to update
        unsigned int m_last_nmax;                            //!< Last cell list NMax value allocated in excell

        GlobalArray<unsigned int> m_excell_idx;              //!< Particle indices in expanded cells
        GlobalArray<unsigned int> m_excell_size;             //!< Number of particles in each expanded cell
        Index2D m_excell_list_indexer;                       //!< Indexer to access elements of the excell_idx list

<<<<<<< HEAD
        std::unique_ptr<Autotuner> m_tuner_moves;            //!< Autotuner for proposing moves
        std::unique_ptr<Autotuner> m_tuner_narrow;           //!< Autotuner for the narrow phase
        std::unique_ptr<Autotuner> m_tuner_update_pdata;    //!< Autotuner for the update step group and block sizes
        std::unique_ptr<Autotuner> m_tuner_excell_block_size;  //!< Autotuner for excell block_size
        std::unique_ptr<Autotuner> m_tuner_accept;           //!< Autotuner for acceptance kernel
        std::unique_ptr<Autotuner> m_tuner_depletants;       //!< Autotuner for inserting depletants
        std::unique_ptr<Autotuner> m_tuner_num_depletants;   //!< Autotuner for calculating number of depletants
        std::unique_ptr<Autotuner> m_tuner_num_depletants_ntrial;   //!< Autotuner for calculating number of depletants with ntrial
        std::unique_ptr<Autotuner> m_tuner_depletants_phase1;//!< Tuner for depletants with ntrial, phase 1 kernel
        std::unique_ptr<Autotuner> m_tuner_depletants_phase2;//!< Tuner for depletants with ntrial, phase 2 kernel
=======
        std::shared_ptr<Autotuner> m_tuner_moves;            //!< Autotuner for proposing moves
        std::shared_ptr<Autotuner> m_tuner_narrow;           //!< Autotuner for the narrow phase
        std::shared_ptr<Autotuner> m_tuner_update_pdata;    //!< Autotuner for the update step group and block sizes
        std::shared_ptr<Autotuner> m_tuner_excell_block_size;  //!< Autotuner for excell block_size
        std::shared_ptr<Autotuner> m_tuner_convergence;      //!< Autotuner for convergence check
        std::shared_ptr<Autotuner> m_tuner_depletants;       //!< Autotuner for inserting depletants
        std::shared_ptr<Autotuner> m_tuner_num_depletants;   //!< Autotuner for calculating number of depletants
        std::shared_ptr<Autotuner> m_tuner_num_depletants_ntrial;   //!< Autotuner for calculating number of depletants with ntrial
        std::shared_ptr<Autotuner> m_tuner_depletants_phase1;//!< Tuner for depletants with ntrial, phase 1 kernel
        std::shared_ptr<Autotuner> m_tuner_depletants_phase2;//!< Tuner for depletants with ntrial, phase 2 kernel
        std::shared_ptr<Autotuner> m_tuner_depletants_accept;//!< Tuner for depletants with ntrial, acceptance kernel
>>>>>>> 0ad8165a

        GlobalArray<Scalar4> m_trial_postype;                 //!< New positions (and type) of particles
        GlobalArray<Scalar4> m_trial_orientation;             //!< New orientations
        GlobalArray<Scalar4> m_trial_vel;                     //!< New velocities (auxiliary variables)
        GlobalArray<unsigned int> m_trial_move_type;          //!< Flags to indicate which type of move
        GlobalArray<unsigned int> m_reject_out_of_cell;       //!< Flags to reject particle moves if they are out of the cell, per particle
        GlobalArray<unsigned int> m_reject;                   //!< Flags to reject particle moves, per particle
        GlobalArray<unsigned int> m_reject_out;               //!< Flags to reject particle moves, per particle (temporary)

        GlobalArray<unsigned int> m_n_depletants;             //!< List of number of depletants, per particle
        GlobalArray<unsigned int> m_n_depletants_ntrial;      //!< List of number of depletants, per particle, trial insertion and configuration
        unsigned int m_max_len;                               //!< Max length of shared memory allocation per group
        GlobalArray<unsigned int> m_req_len;                  //!< Requested length of shared mem per group

        GlobalArray<unsigned int> m_deltaF_or_nneigh;         //!< Max number of neighbors for logical or
        GlobalArray<unsigned int> m_deltaF_or_nlist;          //!< Neighbor list for logical or
        GlobalArray<unsigned int> m_deltaF_or_len;            //!< Length of every logical or term
        GlobalArray<Scalar> m_deltaF_or;                      //!< Free energy contributions for logical or
        unsigned int m_deltaF_or_maxlen;                      //!< Maximum number of neighbors for logical or
        GlobalArray<unsigned int> m_overflow_or;              //!< Overflow condition for logical OR
        GlobalArray<unsigned int> m_deltaF_nor_nneigh;        //!< Max number of neighbors for logical nor
        GlobalArray<unsigned int> m_deltaF_nor_nlist;         //!< Neighbor list for logical nor
        GlobalArray<unsigned int> m_deltaF_nor_len;           //!< Length of every logical nor term
        GlobalArray<unsigned int> m_deltaF_nor_k;             //!< Identity of the inserting particle (in phase 2)
        GlobalArray<Scalar> m_deltaF_nor;                     //!< Free energy contributions for logical nor
        unsigned int m_deltaF_nor_maxlen;                     //!< Maximum number of neighbors for logical nor
        GlobalArray<unsigned int> m_overflow_nor;             //!< Overflow condition for logical NOR

        GlobalArray<unsigned int> m_nlist;                       //!< List of overlapping particles
        GlobalArray<unsigned int> m_nneigh;                     //!< Number of neighbors
        detail::UpdateOrderGPU m_update_order;                   //!< Particle update order
        unsigned int m_maxn;                                     //!< Max number of neighbors
        GlobalArray<unsigned int> m_overflow;                    //!< Overflow condition for neighbor list
        GlobalArray<unsigned int> m_condition;                  //!< Condition of acceptance kernel

        //! For energy evaluation
        unsigned int m_maxn_patch;                            //!< Maximum number of patch neighbors
        GlobalArray<unsigned int> m_overflow_patch;           //!< Overflow condition for neighbor list
        GlobalArray<unsigned int> m_nlist_patch_old;          //!< List of neighbors in old config
        GlobalArray<float> m_energy_old;                      //!< Energy contribution per neighbor in old config
        GlobalArray<unsigned int> m_nneigh_patch_old;         //!< Number of neighbors in old config
        GlobalArray<unsigned int> m_nlist_patch_new;          //!< List of neighbors in new config
        GlobalArray<float> m_energy_new;                      //!< Energy contribution per neighbor in new config
        GlobalArray<unsigned int> m_nneigh_patch_new;         //!< Number of neighbors in new config
        GlobalArray<Scalar> m_additive_cutoff;                //!< Per-type additive cutoffs from patch potential

        GlobalArray<hpmc_counters_t> m_counters;                    //!< Per-device counters
        GlobalArray<hpmc_implicit_counters_t> m_implicit_counters;  //!< Per-device counters for depletants

        std::vector<hipStream_t> m_narrow_phase_streams;             //!< Stream for narrow phase kernel, per device
        std::vector<std::vector<hipStream_t> > m_depletant_streams;  //!< Stream for every particle type, and device
        std::vector<std::vector<hipStream_t> > m_depletant_streams_phase1;  //!< Streams for phase1 kernel
        std::vector<std::vector<hipStream_t> > m_depletant_streams_phase2;  //!< Streams for phase2 kernel
        std::vector<std::vector<hipEvent_t> > m_sync;                //!< Synchronization event for every stream and device
        std::vector<std::vector<hipEvent_t> > m_sync_phase1;         //!< Synchronization event for phase1 stream
        std::vector<std::vector<hipEvent_t> > m_sync_phase2;         //!< Synchronization event for phase2 stream

        #ifdef ENABLE_MPI
        std::shared_ptr<MPIConfiguration> m_ntrial_comm;             //!< Communicator for MPI parallel ntrial
        std::shared_ptr<MPIConfiguration> m_particle_comm;           //!< Communicator for MPI particle decomposition
        #endif

        //!< Variables for implicit depletants
        GlobalArray<Scalar> m_lambda;                              //!< Poisson means, per type pair

        //! Set up excell_list
        virtual void initializeExcellMem();

        //! Reallocate nlist as necessary
        bool checkReallocate();

        //! Reallocate depletant nlists as necessary
        bool checkReallocateDepletants();

        //! Reallocate nlist as necessary for energy evaluation
        bool checkReallocatePatch();

        //! Set the nominal width appropriate for looped moves
        virtual void updateCellWidth();

        //! Update GPU memory hints
        virtual void updateGPUAdvice();
    };

template< class Shape >
IntegratorHPMCMonoGPU< Shape >::IntegratorHPMCMonoGPU(std::shared_ptr<SystemDefinition> sysdef,
                                                                   std::shared_ptr<CellList> cl,
                                                                   unsigned int seed)
    : IntegratorHPMCMono<Shape>(sysdef, seed), m_cl(cl),
      m_update_order(this->m_exec_conf, seed+this->m_exec_conf->getRank()),
      m_maxn(0), m_maxn_patch(0)
    {
    this->m_cl->setRadius(1);
    this->m_cl->setComputeTDB(false);
    this->m_cl->setFlagType();
    this->m_cl->setComputeIdx(true);

    // with multiple GPUs, request a cell list per device
    m_cl->setPerDevice(this->m_exec_conf->allConcurrentManagedAccess());

    // set last dim to a bogus value so that it will re-init on the first call
    m_last_dim = make_uint3(0xffffffff, 0xffffffff, 0xffffffff);
    m_last_nmax = 0xffffffff;

    hipDeviceProp_t dev_prop = this->m_exec_conf->dev_prop;
    m_tuner_moves = std::shared_ptr<Autotuner>(new Autotuner(dev_prop.warpSize, dev_prop.maxThreadsPerBlock, dev_prop.warpSize, 5, 1000000, "hpmc_moves", this->m_exec_conf));
    m_tuner_update_pdata = std::shared_ptr<Autotuner>(new Autotuner(dev_prop.warpSize, dev_prop.maxThreadsPerBlock, dev_prop.warpSize, 5, 1000000, "hpmc_update_pdata", this->m_exec_conf));
    m_tuner_excell_block_size = std::shared_ptr<Autotuner>(new Autotuner(dev_prop.warpSize, dev_prop.maxThreadsPerBlock, dev_prop.warpSize, 5, 1000000, "hpmc_excell_block_size", this->m_exec_conf));
    m_tuner_num_depletants = std::shared_ptr<Autotuner>(new Autotuner(dev_prop.warpSize, dev_prop.maxThreadsPerBlock, dev_prop.warpSize, 5, 1000000, "hpmc_num_depletants", this->m_exec_conf));
    m_tuner_num_depletants_ntrial = std::shared_ptr<Autotuner>(new Autotuner(dev_prop.warpSize, dev_prop.maxThreadsPerBlock, dev_prop.warpSize, 5, 1000000, "hpmc_num_depletants_ntrial", this->m_exec_conf));

    // tuning parameters for narrow phase
    std::vector< std::vector< unsigned int> > valid_params(this->m_pdata->getNTypes()+1);
    unsigned int warp_size = this->m_exec_conf->dev_prop.warpSize;
    const unsigned int narrow_phase_max_tpp = this->m_exec_conf->dev_prop.maxThreadsDim[2];
    for (unsigned int block_size = warp_size; block_size <= (unsigned int) dev_prop.maxThreadsPerBlock; block_size += warp_size)
        {
        for (auto s : Autotuner::getTppListPow2(narrow_phase_max_tpp))
            {
            for (auto t: Autotuner::getTppListPow2(warp_size))
                {
                // only widen the parallelism if the shape supports it
                if (t == 1 || Shape::isParallel())
                    {
                    if ((s*t <= block_size) && ((block_size % (s*t)) == 0))
                        valid_params[0].push_back(block_size*1000000 + s*100 + t);
                    }
                }
            }
        }

    unsigned int tuning_bits = Shape::getTuningBits();
    for (unsigned int itype = 0; itype < this->m_pdata->getNTypes(); ++itype)
        {
        for (int param = 0; param < (1<<tuning_bits); ++param)
            valid_params[1+itype].push_back(param);
        }
    m_tuner_narrow = std::shared_ptr<Autotuner>(new Autotuner(valid_params, 5, 100000, "hpmc_narrow", this->m_exec_conf));

<<<<<<< HEAD
    // tuning parameters for acceptance kernel
    std::vector<unsigned int> valid_params_accept;
    for (unsigned int block_size = dev_prop.warpSize; block_size <= (unsigned int) dev_prop.maxThreadsPerBlock; block_size += dev_prop.warpSize)
        {
        for (unsigned int group_size=1; group_size <= narrow_phase_max_tpp; group_size*=2)
            {
            if ((block_size % group_size) == 0)
                valid_params_accept.push_back(block_size*10000 + group_size);
            }
        }
    m_tuner_accept.reset(new Autotuner(valid_params_accept, 5, 100000, "hpmc_accept", this->m_exec_conf));
=======
    m_tuner_convergence = std::shared_ptr<Autotuner>(new Autotuner(dev_prop.warpSize,
        dev_prop.maxThreadsPerBlock, dev_prop.warpSize, 5, 1000000, "hpmc_convergence", this->m_exec_conf));
    m_tuner_depletants_accept = std::shared_ptr<Autotuner>(new Autotuner(dev_prop.warpSize,
        dev_prop.maxThreadsPerBlock, dev_prop.warpSize, 5, 1000000, "hpmc_depletants_accept", this->m_exec_conf));
>>>>>>> 0ad8165a

    // tuning parameters for depletants
    std::vector<std::vector<unsigned int> > valid_params_depletants(2+this->m_pdata->getNTypes());
    for (unsigned int depletants_per_thread=1; depletants_per_thread <= 32; depletants_per_thread*=2)
        valid_params_depletants[0].push_back(depletants_per_thread);

    for (unsigned int block_size = dev_prop.warpSize;
        block_size <= (unsigned int) dev_prop.maxThreadsPerBlock;
        block_size += dev_prop.warpSize)
        {
        for (unsigned int group_size=1; group_size <= narrow_phase_max_tpp; group_size*=2)
            {
            if ((block_size % group_size) == 0)
                valid_params_depletants[1].push_back(block_size*100 + group_size);
            }
        }
    for (unsigned int itype = 0; itype < this->m_pdata->getNTypes(); ++itype)
        {
        for (int param = 0; param < (1<<tuning_bits); ++param)
            valid_params_depletants[2+itype].push_back(param);
        }

    m_tuner_depletants = std::shared_ptr<Autotuner>(new Autotuner(valid_params_depletants, 5, 100000, "hpmc_depletants", this->m_exec_conf));
    m_tuner_depletants_phase1 = std::shared_ptr<Autotuner>(new Autotuner(valid_params_depletants, 5, 100000, "hpmc_depletants_phase1", this->m_exec_conf));
    m_tuner_depletants_phase2 = std::shared_ptr<Autotuner>(new Autotuner(valid_params_depletants, 5, 100000, "hpmc_depletants_phase2", this->m_exec_conf));

    // initialize memory
    GlobalArray<Scalar4>(1,this->m_exec_conf).swap(m_trial_postype);
    TAG_ALLOCATION(m_trial_postype);

    GlobalArray<Scalar4>(1, this->m_exec_conf).swap(m_trial_orientation);
    TAG_ALLOCATION(m_trial_orientation);

    GlobalArray<Scalar4>(1, this->m_exec_conf).swap(m_trial_vel);
    TAG_ALLOCATION(m_trial_vel);

    GlobalArray<unsigned int>(1,this->m_exec_conf).swap(m_trial_move_type);
    TAG_ALLOCATION(m_trial_move_type);

    GlobalArray<unsigned int>(1, this->m_exec_conf).swap(m_reject_out_of_cell);
    TAG_ALLOCATION(m_reject_out_of_cell);

    GlobalArray<unsigned int>(1, this->m_exec_conf).swap(m_reject);
    TAG_ALLOCATION(m_reject);

    GlobalArray<unsigned int>(1, this->m_exec_conf).swap(m_reject_out);
    TAG_ALLOCATION(m_reject_out);

    GlobalArray<unsigned int>(1, this->m_exec_conf).swap(m_deltaF_or_nneigh);
    TAG_ALLOCATION(m_deltaF_or_nneigh);

    GlobalArray<unsigned int>(1, this->m_exec_conf).swap(m_deltaF_or_nlist);
    TAG_ALLOCATION(m_deltaF_or_nlist);

    GlobalArray<unsigned int>(1, this->m_exec_conf).swap(m_deltaF_or_len);
    TAG_ALLOCATION(m_deltaF_or_len);

    GlobalArray<Scalar>(1, this->m_exec_conf).swap(m_deltaF_or);
    TAG_ALLOCATION(m_deltaF_or);

    GlobalArray<unsigned int>(1, this->m_exec_conf).swap(m_overflow_or);
    TAG_ALLOCATION(m_overflow_or);

        {
        ArrayHandle<unsigned int> h_overflow_or(m_overflow_or, access_location::host, access_mode::overwrite);
        *h_overflow_or.data = 0;
        }

    m_deltaF_or_maxlen = 0;

    GlobalArray<unsigned int>(1, this->m_exec_conf).swap(m_deltaF_nor_nneigh);
    TAG_ALLOCATION(m_deltaF_nor_nneigh);

    GlobalArray<unsigned int>(1, this->m_exec_conf).swap(m_deltaF_nor_nlist);
    TAG_ALLOCATION(m_deltaF_nor_nlist);

    GlobalArray<unsigned int>(1, this->m_exec_conf).swap(m_deltaF_nor_len);
    TAG_ALLOCATION(m_deltaF_nor_len);

    GlobalArray<unsigned int>(1, this->m_exec_conf).swap(m_deltaF_nor_k);
    TAG_ALLOCATION(m_deltaF_nor_k);

    GlobalArray<Scalar>(1, this->m_exec_conf).swap(m_deltaF_nor);
    TAG_ALLOCATION(m_deltaF_nor);

    GlobalArray<unsigned int>(1, this->m_exec_conf).swap(m_overflow_nor);
    TAG_ALLOCATION(m_overflow_nor);

    m_deltaF_nor_maxlen = 0;

        {
        ArrayHandle<unsigned int> h_overflow_nor(m_overflow_nor, access_location::host, access_mode::overwrite);
        *h_overflow_nor.data = 0;
        }

    GlobalArray<unsigned int>(1, this->m_exec_conf).swap(m_nlist);
    TAG_ALLOCATION(m_nlist);

    GlobalArray<unsigned int>(1, this->m_exec_conf).swap(m_nneigh);
    TAG_ALLOCATION(m_nneigh);

    GlobalArray<unsigned int>(1, this->m_exec_conf).swap(m_nlist_patch_old);
    TAG_ALLOCATION(m_nlist_patch_old);

    GlobalArray<unsigned int>(1, this->m_exec_conf).swap(m_nlist_patch_new);
    TAG_ALLOCATION(m_nlist_patch_new);

    GlobalArray<unsigned int>(1, this->m_exec_conf).swap(m_nneigh_patch_old);
    TAG_ALLOCATION(m_nneigh_patch_old);

    GlobalArray<unsigned int>(1, this->m_exec_conf).swap(m_nneigh_patch_new);
    TAG_ALLOCATION(m_nneigh_patch_new);

    GlobalArray<float>(1, this->m_exec_conf).swap(m_energy_old);
    TAG_ALLOCATION(m_energy_old);

    GlobalArray<float>(1, this->m_exec_conf).swap(m_energy_new);
    TAG_ALLOCATION(m_energy_new);

    GlobalArray<unsigned int>(1, this->m_exec_conf).swap(m_overflow);
    TAG_ALLOCATION(m_overflow);

    GlobalArray<unsigned int>(1, this->m_exec_conf).swap(m_overflow_patch);
    TAG_ALLOCATION(m_overflow_patch);

    GlobalArray<unsigned int>(1, this->m_exec_conf).swap(m_condition);
    TAG_ALLOCATION(m_condition);

    GlobalArray<unsigned int>(1, this->m_exec_conf).swap(m_req_len);
    TAG_ALLOCATION(m_req_len);

    m_max_len = 0;

        {
        // reset req_len flag for depletants
        ArrayHandle<unsigned int> h_req_len(m_req_len, access_location::host, access_mode::overwrite);
        *h_req_len.data = 0;
        }

    #if defined(__HIP_PLATFORM_NVCC__)
    if (this->m_exec_conf->allConcurrentManagedAccess())
        {
        // set memory hints
        auto gpu_map = this->m_exec_conf->getGPUIds();
        cudaMemAdvise(m_condition.get(), sizeof(unsigned int), cudaMemAdviseSetPreferredLocation, cudaCpuDeviceId);
        cudaMemPrefetchAsync(m_condition.get(), sizeof(unsigned int), cudaCpuDeviceId);

        for (unsigned int idev = 0; idev < this->m_exec_conf->getNumActiveGPUs(); ++idev)
            {
            cudaMemAdvise(m_condition.get(), sizeof(unsigned int), cudaMemAdviseSetAccessedBy, gpu_map[idev]);
            }
        CHECK_CUDA_ERROR();
        }
    #endif

    GlobalArray<unsigned int> excell_size(0, this->m_exec_conf);
    m_excell_size.swap(excell_size);
    TAG_ALLOCATION(m_excell_size);

    GlobalArray<unsigned int> excell_idx(0, this->m_exec_conf);
    m_excell_idx.swap(excell_idx);
    TAG_ALLOCATION(m_excell_idx);

    GlobalArray<unsigned int>(1, this->m_exec_conf).swap(m_n_depletants);
    TAG_ALLOCATION(m_n_depletants);

    GlobalArray<unsigned int>(1, this->m_exec_conf).swap(m_n_depletants_ntrial);
    TAG_ALLOCATION(m_n_depletants_ntrial);

    //! One counter per GPU, separated by an entire memory page
    unsigned int pitch = (getpagesize() + sizeof(hpmc_counters_t)-1)/sizeof(hpmc_counters_t);
    GlobalArray<hpmc_counters_t>(pitch, this->m_exec_conf->getNumActiveGPUs(), this->m_exec_conf).swap(m_counters);
    TAG_ALLOCATION(m_counters);

    #ifdef __HIP_PLATFORM_NVCC__
    if (this->m_exec_conf->allConcurrentManagedAccess())
        {
        // set memory hints
        auto gpu_map = this->m_exec_conf->getGPUIds();
        for (unsigned int idev = 0; idev < this->m_exec_conf->getNumActiveGPUs(); ++idev)
            {
            cudaMemAdvise(m_counters.get()+idev*m_counters.getPitch(), sizeof(hpmc_counters_t)*m_counters.getPitch(), cudaMemAdviseSetPreferredLocation, gpu_map[idev]);
            cudaMemPrefetchAsync(m_counters.get()+idev*m_counters.getPitch(), sizeof(hpmc_counters_t)*m_counters.getPitch(), gpu_map[idev]);
            }
        CHECK_CUDA_ERROR();
        }
    #endif

    // ntypes counters per GPU, separated by at least a memory page
    pitch = (getpagesize() + sizeof(hpmc_implicit_counters_t)-1)/sizeof(hpmc_implicit_counters_t);
    GlobalArray<hpmc_implicit_counters_t>(std::max(pitch, this->m_implicit_count.getNumElements()),
        this->m_exec_conf->getNumActiveGPUs(), this->m_exec_conf).swap(m_implicit_counters);
    TAG_ALLOCATION(m_implicit_counters);

    #ifdef __HIP_PLATFORM_NVCC__
    if (this->m_exec_conf->allConcurrentManagedAccess())
        {
        // set memory hints
        auto gpu_map = this->m_exec_conf->getGPUIds();
        for (unsigned int idev = 0; idev < this->m_exec_conf->getNumActiveGPUs(); ++idev)
            {
            cudaMemAdvise(m_implicit_counters.get()+idev*m_implicit_counters.getPitch(),
                sizeof(hpmc_implicit_counters_t)*m_implicit_counters.getPitch(), cudaMemAdviseSetPreferredLocation, gpu_map[idev]);
            cudaMemPrefetchAsync(m_implicit_counters.get()+idev*m_implicit_counters.getPitch(),
                sizeof(hpmc_implicit_counters_t)*m_implicit_counters.getPitch(), gpu_map[idev]);
            }
        }
    #endif

        {
        ArrayHandle<unsigned int> h_overflow(m_overflow, access_location::host, access_mode::overwrite);
        *h_overflow.data = 0;
        }

        {
        ArrayHandle<unsigned int> h_overflow_patch(m_overflow_patch, access_location::host, access_mode::overwrite);
        *h_overflow_patch.data = 0;
        }

    m_narrow_phase_streams.resize(this->m_exec_conf->getNumActiveGPUs());
    for (int idev = this->m_exec_conf->getNumActiveGPUs() - 1; idev >= 0; --idev)
        {
        hipSetDevice(this->m_exec_conf->getGPUIds()[idev]);
        hipStreamCreate(&m_narrow_phase_streams[idev]);
        }

    // Depletants
    unsigned int ntypes = this->m_pdata->getNTypes();
    GlobalArray<Scalar> lambda(ntypes*this->m_depletant_idx.getNumElements(), this->m_exec_conf);
    m_lambda.swap(lambda);
    TAG_ALLOCATION(m_lambda);

    m_depletant_streams.resize(this->m_depletant_idx.getNumElements());
    m_depletant_streams_phase1.resize(this->m_depletant_idx.getNumElements());
    m_depletant_streams_phase2.resize(this->m_depletant_idx.getNumElements());
    for (unsigned int itype = 0; itype < this->m_pdata->getNTypes(); ++itype)
        {
        for (unsigned int jtype = 0; jtype < this->m_pdata->getNTypes(); ++jtype)
            {
            m_depletant_streams[this->m_depletant_idx(itype,jtype)].resize(this->m_exec_conf->getNumActiveGPUs());
            m_depletant_streams_phase1[this->m_depletant_idx(itype,jtype)].resize(this->m_exec_conf->getNumActiveGPUs());
            m_depletant_streams_phase2[this->m_depletant_idx(itype,jtype)].resize(this->m_exec_conf->getNumActiveGPUs());
            for (int idev = this->m_exec_conf->getNumActiveGPUs() - 1; idev >= 0; --idev)
                {
                hipSetDevice(this->m_exec_conf->getGPUIds()[idev]);
                hipStreamCreate(&m_depletant_streams[this->m_depletant_idx(itype,jtype)][idev]);
                hipStreamCreate(&m_depletant_streams_phase1[this->m_depletant_idx(itype,jtype)][idev]);
                hipStreamCreate(&m_depletant_streams_phase2[this->m_depletant_idx(itype,jtype)][idev]);
                }
            }
        }

    // synchronization events
    m_sync.resize(this->m_depletant_idx.getNumElements());
    m_sync_phase1.resize(this->m_depletant_idx.getNumElements());
    m_sync_phase2.resize(this->m_depletant_idx.getNumElements());
    for (unsigned int itype = 0; itype < this->m_pdata->getNTypes(); ++itype)
        {
        for (unsigned int jtype = 0; jtype < this->m_pdata->getNTypes(); ++jtype)
            {
            m_sync[this->m_depletant_idx(itype,jtype)].resize(this->m_exec_conf->getNumActiveGPUs());
            m_sync_phase1[this->m_depletant_idx(itype,jtype)].resize(this->m_exec_conf->getNumActiveGPUs());
            m_sync_phase2[this->m_depletant_idx(itype,jtype)].resize(this->m_exec_conf->getNumActiveGPUs());
            for (int idev = this->m_exec_conf->getNumActiveGPUs() - 1; idev >= 0; --idev)
                {
                hipSetDevice(this->m_exec_conf->getGPUIds()[idev]);
                hipEventCreateWithFlags(&m_sync[this->m_depletant_idx(itype,jtype)][idev],hipEventDisableTiming);
                hipEventCreateWithFlags(&m_sync_phase1[this->m_depletant_idx(itype,jtype)][idev],hipEventDisableTiming);
                hipEventCreateWithFlags(&m_sync_phase2[this->m_depletant_idx(itype,jtype)][idev],hipEventDisableTiming);
                }
            }
        }

    #ifdef __HIP_PLATFORM_NVCC__
    // memory hint for overlap matrix
    if (this->m_exec_conf->allConcurrentManagedAccess())
        {
        cudaMemAdvise(this->m_overlaps.get(), sizeof(unsigned int)*this->m_overlaps.getNumElements(), cudaMemAdviseSetReadMostly, 0);
        CHECK_CUDA_ERROR();
        }
    #endif

    // patch
    GlobalArray<Scalar>(this->m_pdata->getNTypes(), this->m_exec_conf).swap(m_additive_cutoff);
    TAG_ALLOCATION(m_additive_cutoff);
    }

template< class Shape >
IntegratorHPMCMonoGPU< Shape >::~IntegratorHPMCMonoGPU()
    {
    // release resources
    for (auto s: m_depletant_streams)
        {
        for (int idev = this->m_exec_conf->getNumActiveGPUs() - 1; idev >= 0; --idev)
            {
            hipSetDevice(this->m_exec_conf->getGPUIds()[idev]);
            hipStreamDestroy(s[idev]);
            }
        }

    for (auto s: m_depletant_streams_phase1)
        {
        for (int idev = this->m_exec_conf->getNumActiveGPUs() - 1; idev >= 0; --idev)
            {
            hipSetDevice(this->m_exec_conf->getGPUIds()[idev]);
            hipStreamDestroy(s[idev]);
            }
        }

    for (auto s: m_depletant_streams_phase2)
        {
        for (int idev = this->m_exec_conf->getNumActiveGPUs() - 1; idev >= 0; --idev)
            {
            hipSetDevice(this->m_exec_conf->getGPUIds()[idev]);
            hipStreamDestroy(s[idev]);
            }
        }

   for (auto s: m_sync)
        {
        for (int idev = this->m_exec_conf->getNumActiveGPUs() - 1; idev >= 0; --idev)
            {
            hipSetDevice(this->m_exec_conf->getGPUIds()[idev]);
            hipEventDestroy(s[idev]);
            }
        }

    for (auto s: m_sync_phase1)
        {
        for (int idev = this->m_exec_conf->getNumActiveGPUs() - 1; idev >= 0; --idev)
            {
            hipSetDevice(this->m_exec_conf->getGPUIds()[idev]);
            hipEventDestroy(s[idev]);
            }
        }

    for (auto s: m_sync_phase2)
        {
        for (int idev = this->m_exec_conf->getNumActiveGPUs() - 1; idev >= 0; --idev)
            {
            hipSetDevice(this->m_exec_conf->getGPUIds()[idev]);
            hipEventDestroy(s[idev]);
            }
        }

    for (int idev = this->m_exec_conf->getNumActiveGPUs() -1; idev >= 0; --idev)
        {
        hipSetDevice(this->m_exec_conf->getGPUIds()[idev]);
        hipStreamDestroy(m_narrow_phase_streams[idev]);
        }
    }

template< class Shape >
void IntegratorHPMCMonoGPU< Shape >::updateGPUAdvice()
    {
    #ifdef __HIP_PLATFORM_NVCC__
    // update memory hints
    if (this->m_exec_conf->allConcurrentManagedAccess())
        {
        // set memory hints
        auto gpu_map = this->m_exec_conf->getGPUIds();
        for (unsigned int idev = 0; idev < this->m_exec_conf->getNumActiveGPUs(); ++idev)
            {
            auto range = this->m_pdata->getGPUPartition().getRange(idev);

            unsigned int nelem = range.second-range.first;
            if (nelem == 0)
                continue;

            cudaMemAdvise(m_trial_postype.get()+range.first, sizeof(Scalar4)*nelem, cudaMemAdviseSetPreferredLocation, gpu_map[idev]);
            cudaMemPrefetchAsync(m_trial_postype.get()+range.first, sizeof(Scalar4)*nelem, gpu_map[idev]);

            cudaMemAdvise(m_trial_move_type.get()+range.first, sizeof(unsigned int)*nelem, cudaMemAdviseSetPreferredLocation, gpu_map[idev]);
            cudaMemPrefetchAsync(m_trial_move_type.get()+range.first, sizeof(unsigned int)*nelem, gpu_map[idev]);

            cudaMemAdvise(m_reject.get()+range.first, sizeof(unsigned int)*nelem, cudaMemAdviseSetPreferredLocation, gpu_map[idev]);
            cudaMemPrefetchAsync(m_reject.get()+range.first, sizeof(unsigned int)*nelem, gpu_map[idev]);

            cudaMemAdvise(m_trial_orientation.get()+range.first, sizeof(Scalar4)*nelem, cudaMemAdviseSetPreferredLocation, gpu_map[idev]);
            cudaMemPrefetchAsync(m_trial_orientation.get()+range.first, sizeof(Scalar4)*nelem, gpu_map[idev]);

            cudaMemAdvise(m_trial_vel.get()+range.first, sizeof(Scalar4)*nelem, cudaMemAdviseSetPreferredLocation, gpu_map[idev]);
            cudaMemPrefetchAsync(m_trial_vel.get()+range.first, sizeof(Scalar4)*nelem, gpu_map[idev]);

            cudaMemAdvise(m_nneigh.get()+range.first, sizeof(unsigned int)*nelem, cudaMemAdviseSetPreferredLocation, gpu_map[idev]);
            cudaMemPrefetchAsync(m_nneigh.get()+range.first, sizeof(unsigned int)*nelem, gpu_map[idev]);

            cudaMemAdvise(m_reject_out.get()+range.first, sizeof(unsigned int)*nelem, cudaMemAdviseSetPreferredLocation, gpu_map[idev]);
            cudaMemPrefetchAsync(m_reject_out.get()+range.first, sizeof(unsigned int)*nelem, gpu_map[idev]);

            cudaMemAdvise(m_reject_out_of_cell.get()+range.first, sizeof(unsigned int)*nelem, cudaMemAdviseSetPreferredLocation, gpu_map[idev]);
            cudaMemPrefetchAsync(m_reject_out_of_cell.get()+range.first, sizeof(unsigned int)*nelem, gpu_map[idev]);

            if (this->m_patch && !this->m_patch_log)
                {
                cudaMemAdvise(m_nneigh_patch_old.get()+range.first, sizeof(unsigned int)*nelem, cudaMemAdviseSetPreferredLocation, gpu_map[idev]);
                cudaMemPrefetchAsync(m_nneigh_patch_old.get()+range.first, sizeof(unsigned int)*nelem, gpu_map[idev]);

                cudaMemAdvise(m_nneigh_patch_new.get()+range.first, sizeof(unsigned int)*nelem, cudaMemAdviseSetPreferredLocation, gpu_map[idev]);
                cudaMemPrefetchAsync(m_nneigh_patch_new.get()+range.first, sizeof(unsigned int)*nelem, gpu_map[idev]);
                }
            CHECK_CUDA_ERROR();

            unsigned int ntrial_offset = 0;
            for (unsigned int itype = 0; itype < this->m_pdata->getNTypes(); ++itype)
                {
                // need to iterate in the same itype <= jtype order as in the update loop where this array is consumed
                for (unsigned int jtype = itype; jtype < this->m_pdata->getNTypes(); ++jtype)
                    {
                    if (this->m_fugacity[this->m_depletant_idx(itype,jtype)] == 0)
                        continue;

                    cudaMemAdvise(m_n_depletants.get()+this->m_depletant_idx(itype,jtype)*this->m_pdata->getMaxN()+range.first,
                        sizeof(unsigned int)*nelem,
                        cudaMemAdviseSetPreferredLocation, gpu_map[idev]);
                    cudaMemPrefetchAsync(m_n_depletants.get()+this->m_depletant_idx(itype,jtype)*this->m_pdata->getMaxN()+range.first,
                        sizeof(unsigned int)*nelem, gpu_map[idev]);

                    unsigned int ntrial = this->m_ntrial[this->m_depletant_idx(itype,jtype)];
                    if (ntrial == 0)
                        continue;

                    cudaMemAdvise(m_n_depletants_ntrial.get() + ntrial_offset + range.first,
                        sizeof(unsigned int)*nelem*2*ntrial, cudaMemAdviseSetPreferredLocation, gpu_map[idev]);
                    cudaMemPrefetchAsync(m_n_depletants_ntrial.get() + ntrial_offset + range.first,
                        sizeof(unsigned int)*nelem*2*ntrial, gpu_map[idev]);
                    ntrial_offset += ntrial*2*this->m_pdata->getMaxN();
                    CHECK_CUDA_ERROR();
                    }
                }

            }
        }
    #endif
    }

template< class Shape >
void IntegratorHPMCMonoGPU< Shape >::update(unsigned int timestep)
    {
    IntegratorHPMC::update(timestep);

    if (this->m_patch && !this->m_patch_log)
        {
        ArrayHandle<Scalar> h_additive_cutoff(m_additive_cutoff, access_location::host, access_mode::overwrite);
        for (unsigned int itype = 0; itype < this->m_pdata->getNTypes(); ++itype)
            {
            h_additive_cutoff.data[itype] = this->m_patch->getAdditiveCutoff(itype);
            }
        }

    // rng for shuffle and grid shift
    hoomd::RandomGenerator rng(hoomd::RNGIdentifier::HPMCMonoShift, this->m_seed, timestep);

    if (this->m_pdata->getN() > 0)
        {
        // compute the width of the active region
        Scalar3 npd = this->m_pdata->getBox().getNearestPlaneDistance();
        Scalar3 ghost_fraction = this->m_nominal_width / npd;

        // check if we are below a minimum image convention box size
        // the minimum image convention comes from the global box, not the local one
        BoxDim global_box = this->m_pdata->getGlobalBox();
        Scalar3 nearest_plane_distance = global_box.getNearestPlaneDistance();

        if ((global_box.getPeriodic().x && nearest_plane_distance.x <= this->m_nominal_width*2) ||
            (global_box.getPeriodic().y && nearest_plane_distance.y <= this->m_nominal_width*2) ||
            (this->m_sysdef->getNDimensions() == 3 && global_box.getPeriodic().z && nearest_plane_distance.z <= this->m_nominal_width*2))
            {
            this->m_exec_conf->msg->error() << "Simulation box too small for GPU accelerated HPMC execution - increase it so the minimum image convention works" << std::endl;
            throw std::runtime_error("Error performing HPMC update");
            }

        // update the cell list
        this->m_cl->compute(timestep);

        // start the profile
        if (this->m_prof) this->m_prof->push(this->m_exec_conf, "HPMC");

        // if the cell list is a different size than last time, reinitialize the expanded cell list
        uint3 cur_dim = this->m_cl->getDim();
        if (m_last_dim.x != cur_dim.x || m_last_dim.y != cur_dim.y || m_last_dim.z != cur_dim.z
            || m_last_nmax != this->m_cl->getNmax())
            {
            initializeExcellMem();

            m_last_dim = cur_dim;
            m_last_nmax = this->m_cl->getNmax();
            }

        // test if we are in domain decomposition mode
        bool domain_decomposition = false;
#ifdef ENABLE_MPI
        if (this->m_comm)
            domain_decomposition = true;
#endif

        // resize some arrays
        bool resized = m_reject.getNumElements() < this->m_pdata->getMaxN();

        bool update_gpu_advice = false;

        if (resized)
            {
            m_reject.resize(this->m_pdata->getMaxN());
            m_reject_out_of_cell.resize(this->m_pdata->getMaxN());
            m_reject_out.resize(this->m_pdata->getMaxN());
            m_nneigh.resize(this->m_pdata->getMaxN());
            m_trial_postype.resize(this->m_pdata->getMaxN());
            m_trial_orientation.resize(this->m_pdata->getMaxN());
            m_trial_vel.resize(this->m_pdata->getMaxN());
            m_trial_move_type.resize(this->m_pdata->getMaxN());

            m_deltaF_or_nneigh.resize(this->m_pdata->getMaxN());
            m_deltaF_nor_nneigh.resize(this->m_pdata->getMaxN());
            update_gpu_advice = true;
            }

        if (m_nneigh_patch_old.getNumElements() < this->m_pdata->getMaxN()
            && this->m_patch && !this->m_patch_log)
            {
            m_nneigh_patch_old.resize(this->m_pdata->getMaxN());
            m_nneigh_patch_new.resize(this->m_pdata->getMaxN());

            update_gpu_advice = true;
            }

        if (m_n_depletants.getNumElements() < this->m_pdata->getMaxN()*this->m_depletant_idx.getNumElements())
            {
            m_n_depletants.resize(this->m_pdata->getMaxN()*this->m_depletant_idx.getNumElements());
            update_gpu_advice = true;
            }

        // resize data structures for depletants with ntrial > 0
        bool have_auxiliary_variables = false;
        bool have_depletants = false;
        unsigned int ntrial_tot = 0;

        #ifdef ENABLE_MPI
        int ntrial_comm_size;
        int ntrial_comm_rank;
        if (m_ntrial_comm)
            {
            MPI_Comm_size((*m_ntrial_comm)(), &ntrial_comm_size);
            MPI_Comm_rank((*m_ntrial_comm)(), &ntrial_comm_rank);
            }
        #endif

        GPUPartition gpu_partition_rank = this->m_pdata->getGPUPartition();
        unsigned int nparticles_rank = this->m_pdata->getN();

        #ifdef ENABLE_MPI
        int particle_comm_size;
        int particle_comm_rank;
        if (m_particle_comm)
            {
            // split local particle data further if a communicator is supplied
            MPI_Comm_size((*m_particle_comm)(), &particle_comm_size);
            MPI_Comm_rank((*m_particle_comm)(), &particle_comm_rank);

            nparticles_rank = this->m_pdata->getN()/particle_comm_size + 1;
            unsigned int offset = (particle_comm_rank*nparticles_rank < this->m_pdata->getN()) ?
                particle_comm_rank*nparticles_rank : this->m_pdata->getN();
            unsigned np = ((offset + nparticles_rank) < this->m_pdata->getN()) ?
                nparticles_rank : (this->m_pdata->getN() - offset);
            gpu_partition_rank.setN(np, offset);
            }
        #endif

        for (unsigned int itype = 0; itype < this->m_pdata->getNTypes(); ++itype)
            {
            for (unsigned int jtype = itype; jtype < this->m_pdata->getNTypes(); ++jtype)
                {
                if (this->m_fugacity[this->m_depletant_idx(itype,jtype)] == 0)
                    continue;
                have_depletants = true;
                unsigned int ntrial = this->m_ntrial[this->m_depletant_idx(itype,jtype)];
                if (ntrial == 0)
                    continue;
                have_auxiliary_variables = true;
                ntrial_tot += ntrial;
                }
            }
        unsigned int req_n_depletants_size = ntrial_tot*2*this->m_pdata->getMaxN();
        if (req_n_depletants_size > m_n_depletants_ntrial.getNumElements())
            {
            m_n_depletants_ntrial.resize(req_n_depletants_size);
            update_gpu_advice = true;
            }

        if (update_gpu_advice)
            updateGPUAdvice();

        m_update_order.resize(this->m_pdata->getN());

        // access the cell list data
        ArrayHandle<unsigned int> d_cell_size(this->m_cl->getCellSizeArray(), access_location::device, access_mode::read);
        ArrayHandle<unsigned int> d_cell_idx(this->m_cl->getIndexArray(), access_location::device, access_mode::read);
        ArrayHandle<unsigned int> d_cell_adj(this->m_cl->getCellAdjArray(), access_location::device, access_mode::read);

        // per-device cell list data
        const ArrayHandle<unsigned int>& d_cell_size_per_device = m_cl->getPerDevice() ?
            ArrayHandle<unsigned int>(m_cl->getCellSizeArrayPerDevice(),access_location::device, access_mode::read) :
            ArrayHandle<unsigned int>(GlobalArray<unsigned int>(), access_location::device, access_mode::read);
        const ArrayHandle<unsigned int>& d_cell_idx_per_device = m_cl->getPerDevice() ?
            ArrayHandle<unsigned int>(m_cl->getIndexArrayPerDevice(), access_location::device, access_mode::read) :
            ArrayHandle<unsigned int>(GlobalArray<unsigned int>(), access_location::device, access_mode::read);

        unsigned int ngpu = this->m_exec_conf->getNumActiveGPUs();
        if (ngpu > 1)
            {
            // reset per-device counters
            ArrayHandle<hpmc_counters_t> d_counters_per_device(this->m_counters, access_location::device, access_mode::overwrite);
            hipMemset(d_counters_per_device.data, 0, sizeof(hpmc_counters_t)*this->m_counters.getNumElements());
            if (this->m_exec_conf->isCUDAErrorCheckingEnabled()) CHECK_CUDA_ERROR();

            ArrayHandle<hpmc_implicit_counters_t> d_implicit_counters_per_device(this->m_implicit_counters, access_location::device, access_mode::overwrite);
            hipMemset(d_implicit_counters_per_device.data, 0, sizeof(hpmc_implicit_counters_t)*this->m_implicit_counters.getNumElements());
            if (this->m_exec_conf->isCUDAErrorCheckingEnabled()) CHECK_CUDA_ERROR();
            }

        // access the parameters and interaction matrix
        auto & params = this->getParams();

        ArrayHandle<unsigned int> d_overlaps(this->m_overlaps, access_location::device, access_mode::read);

        // access the move sizes by type
        ArrayHandle<Scalar> d_d(this->m_d, access_location::device, access_mode::read);
        ArrayHandle<Scalar> d_a(this->m_a, access_location::device, access_mode::read);

        BoxDim box = this->m_pdata->getBox();

        Scalar3 ghost_width = this->m_cl->getGhostWidth();

        // randomize particle update order
        this->m_update_order.shuffle(timestep);

        // expanded cells & neighbor list
        ArrayHandle< unsigned int > d_excell_idx(m_excell_idx, access_location::device, access_mode::overwrite);
        ArrayHandle< unsigned int > d_excell_size(m_excell_size, access_location::device, access_mode::overwrite);

        // update the expanded cells
        this->m_tuner_excell_block_size->begin();
        gpu::hpmc_excell(d_excell_idx.data,
                            d_excell_size.data,
                            m_excell_list_indexer,
                            m_cl->getPerDevice() ? d_cell_idx_per_device.data : d_cell_idx.data,
                            m_cl->getPerDevice() ? d_cell_size_per_device.data : d_cell_size.data,
                            d_cell_adj.data,
                            this->m_cl->getCellIndexer(),
                            this->m_cl->getCellListIndexer(),
                            this->m_cl->getCellAdjIndexer(),
                            this->m_exec_conf->getNumActiveGPUs(),
                            this->m_tuner_excell_block_size->getParam());
        if (this->m_exec_conf->isCUDAErrorCheckingEnabled()) CHECK_CUDA_ERROR();
        this->m_tuner_excell_block_size->end();

        bool reallocate = false;
        // depletants
        ArrayHandle<Scalar> d_lambda(m_lambda, access_location::device, access_mode::read);

        for (unsigned int i = 0; i < this->m_nselect; i++)
            {
                { // ArrayHandle scope
                ArrayHandle<unsigned int> d_update_order_by_ptl(m_update_order.get(), access_location::device, access_mode::read);
                ArrayHandle<unsigned int> d_nlist(m_nlist, access_location::device, access_mode::read);
                ArrayHandle<unsigned int> d_nneigh(m_nneigh, access_location::device, access_mode::read);
                ArrayHandle<unsigned int> d_overflow(m_overflow, access_location::device, access_mode::read);
                ArrayHandle<unsigned int> d_reject_out_of_cell(m_reject_out_of_cell, access_location::device, access_mode::overwrite);

                // access data for proposed moves
                ArrayHandle<Scalar4> d_trial_postype(m_trial_postype, access_location::device, access_mode::overwrite);
                ArrayHandle<Scalar4> d_trial_orientation(m_trial_orientation, access_location::device, access_mode::overwrite);
                ArrayHandle<Scalar4> d_trial_vel(m_trial_vel, access_location::device, access_mode::overwrite);
                ArrayHandle<unsigned int> d_trial_move_type(m_trial_move_type, access_location::device, access_mode::overwrite);

                // access the particle data
                ArrayHandle<Scalar4> d_postype(this->m_pdata->getPositions(), access_location::device, access_mode::read);
                ArrayHandle<Scalar4> d_orientation(this->m_pdata->getOrientationArray(), access_location::device, access_mode::read);
                ArrayHandle<Scalar4> d_vel(this->m_pdata->getVelocities(), access_location::device, access_mode::read);

                // MC counters
                ArrayHandle<hpmc_counters_t> d_counters(this->m_count_total, access_location::device, access_mode::read);
                ArrayHandle<hpmc_counters_t> d_counters_per_device(this->m_counters, access_location::device, access_mode::read);

                // fill the parameter structure for the GPU kernels
                gpu::hpmc_args_t args(
                    d_postype.data,
                    d_orientation.data,
                    d_vel.data,
                    ngpu > 1 ? d_counters_per_device.data : d_counters.data,
                    this->m_counters.getPitch(),
                    this->m_cl->getCellIndexer(),
                    this->m_cl->getDim(),
                    ghost_width,
                    this->m_pdata->getN(),
                    this->m_pdata->getNGhosts(),
                    this->m_pdata->getNTypes(),
                    this->m_seed + this->m_exec_conf->getRank()*this->m_nselect + i,
                    d_d.data,
                    d_a.data,
                    d_overlaps.data,
                    this->m_overlap_idx,
                    this->m_move_ratio,
                    timestep,
                    this->m_sysdef->getNDimensions(),
                    box,
                    i,
                    ghost_fraction,
                    domain_decomposition,
                    0, // block size
                    0, // tpp
                    0, // overlap_threads
                    have_auxiliary_variables,
                    d_reject_out_of_cell.data,
                    d_trial_postype.data,
                    d_trial_orientation.data,
                    d_trial_vel.data,
                    d_trial_move_type.data,
                    d_update_order_by_ptl.data,
                    d_excell_idx.data,
                    d_excell_size.data,
                    m_excell_list_indexer,
                    d_nlist.data,
                    d_nneigh.data,
                    m_maxn,
                    d_overflow.data,
                    this->m_exec_conf->dev_prop,
                    this->m_pdata->getGPUPartition(),
                    0,// streams
                    0 // tuning parameters
                    );

                // propose trial moves, \sa gpu::kernel::hpmc_moves

                // reset acceptance results and move types
                m_tuner_moves->begin();
                args.block_size = m_tuner_moves->getParam();
                gpu::hpmc_gen_moves<Shape>(args, params.data());
                if (this->m_exec_conf->isCUDAErrorCheckingEnabled())
                    CHECK_CUDA_ERROR();
                m_tuner_moves->end();
                }

            // make sure neighbor list size is sufficient before running the kernels
            checkReallocate() || (have_auxiliary_variables && checkReallocateDepletants());

            do
                {
                // initialize reject flags
                ArrayHandle<unsigned int> d_reject_out_of_cell(m_reject_out_of_cell, access_location::device, access_mode::read);
                ArrayHandle<unsigned int> d_reject(m_reject, access_location::device, access_mode::overwrite);
                ArrayHandle<unsigned int> d_reject_out(m_reject_out, access_location::device, access_mode::overwrite);

                bool reallocate_smem = true;
                while (reallocate_smem)
                    {
                    // ArrayHandle scope
                    ArrayHandle<unsigned int> d_update_order_by_ptl(m_update_order.get(), access_location::device, access_mode::read);
                    ArrayHandle<unsigned int> d_nlist(m_nlist, access_location::device, access_mode::overwrite);
                    ArrayHandle<unsigned int> d_nneigh(m_nneigh, access_location::device, access_mode::overwrite);
                    ArrayHandle<unsigned int> d_overflow(m_overflow, access_location::device, access_mode::readwrite);
                    ArrayHandle<unsigned int> d_reject_out_of_cell(m_reject_out_of_cell, access_location::device, access_mode::read);

                    // access data for proposed moves
                    ArrayHandle<Scalar4> d_trial_postype(m_trial_postype, access_location::device, access_mode::read);
                    ArrayHandle<Scalar4> d_trial_orientation(m_trial_orientation, access_location::device, access_mode::read);
                    ArrayHandle<Scalar4> d_trial_vel(m_trial_vel, access_location::device, access_mode::read);
                    ArrayHandle<unsigned int> d_trial_move_type(m_trial_move_type, access_location::device, access_mode::read);

                    // access the particle data
                    ArrayHandle<Scalar4> d_postype(this->m_pdata->getPositions(), access_location::device, access_mode::read);
                    ArrayHandle<Scalar4> d_orientation(this->m_pdata->getOrientationArray(), access_location::device, access_mode::read);
                    ArrayHandle<Scalar4> d_vel(this->m_pdata->getVelocities(), access_location::device, access_mode::read);
                    ArrayHandle<unsigned int> d_tag(this->m_pdata->getTags(), access_location::device, access_mode::read);

                    // MC counters
                    ArrayHandle<hpmc_counters_t> d_counters(this->m_count_total, access_location::device, access_mode::readwrite);
                    ArrayHandle<hpmc_counters_t> d_counters_per_device(this->m_counters, access_location::device, access_mode::readwrite);

                    // depletant counters
                    ArrayHandle<hpmc_implicit_counters_t> d_implicit_count(this->m_implicit_count, access_location::device, access_mode::readwrite);
                    ArrayHandle<hpmc_implicit_counters_t> d_implicit_counters_per_device(this->m_implicit_counters, access_location::device, access_mode::readwrite);

                    // depletants
                    ArrayHandle<unsigned int> d_n_depletants(m_n_depletants, access_location::device, access_mode::overwrite);
                    ArrayHandle<unsigned int> d_n_depletants_ntrial(m_n_depletants_ntrial, access_location::device, access_mode::overwrite);

                    ArrayHandle<unsigned int> d_deltaF_or_nneigh(m_deltaF_or_nneigh, access_location::device, access_mode::overwrite);
                    ArrayHandle<unsigned int> d_deltaF_or_nlist(m_deltaF_or_nlist, access_location::device, access_mode::overwrite);
                    ArrayHandle<unsigned int> d_deltaF_or_len(m_deltaF_or_len, access_location::device, access_mode::overwrite);
                    ArrayHandle<Scalar> d_deltaF_or(m_deltaF_or, access_location::device, access_mode::overwrite);
                    ArrayHandle<unsigned int> d_overflow_or(m_overflow_or, access_location::device, access_mode::readwrite);

                    ArrayHandle<unsigned int> d_deltaF_nor_nneigh(m_deltaF_nor_nneigh, access_location::device, access_mode::overwrite);
                    ArrayHandle<unsigned int> d_deltaF_nor_nlist(m_deltaF_nor_nlist, access_location::device, access_mode::overwrite);
                    ArrayHandle<unsigned int> d_deltaF_nor_len(m_deltaF_nor_len, access_location::device, access_mode::overwrite);
                    ArrayHandle<unsigned int> d_deltaF_nor_k(m_deltaF_nor_k, access_location::device, access_mode::overwrite);
                    ArrayHandle<Scalar> d_deltaF_nor(m_deltaF_nor, access_location::device, access_mode::overwrite);
                    ArrayHandle<unsigned int> d_overflow_nor(m_overflow_nor, access_location::device, access_mode::readwrite);

                    ArrayHandle<unsigned int> d_req_len(m_req_len, access_location::device, access_mode::readwrite);

                    // reset number of neighbors
                    for (int idev = this->m_exec_conf->getNumActiveGPUs() - 1; idev >= 0; --idev)
                        {
                        hipSetDevice(this->m_exec_conf->getGPUIds()[idev]);

                        auto range = this->m_pdata->getGPUPartition().getRange(idev);
                        if (range.second - range.first != 0)
                            hipMemsetAsync(d_nneigh.data + range.first, 0,  sizeof(unsigned int)*(range.second-range.first));
                        if (this->m_exec_conf->isCUDAErrorCheckingEnabled())
                            CHECK_CUDA_ERROR();
                        }

                    if (have_auxiliary_variables)
                        {
                        for (int idev = this->m_exec_conf->getNumActiveGPUs() - 1; idev >= 0; --idev)
                            {
                            hipSetDevice(this->m_exec_conf->getGPUIds()[idev]);

                            auto range = this->m_pdata->getGPUPartition().getRange(idev);
                            if (range.second - range.first != 0)
                                {
                                hipMemsetAsync(d_deltaF_or_nneigh.data + range.first, 0,  sizeof(unsigned int)*(range.second-range.first));
                                hipMemsetAsync(d_deltaF_nor_nneigh.data + range.first, 0,  sizeof(unsigned int)*(range.second-range.first));
                                }
                            if (this->m_exec_conf->isCUDAErrorCheckingEnabled())
                                CHECK_CUDA_ERROR();
                            }
                        }

                    // fill the parameter structure for the GPU kernels
                    gpu::hpmc_args_t args(
                        d_postype.data,
                        d_orientation.data,
                        d_vel.data,
                        ngpu > 1 ? d_counters_per_device.data : d_counters.data,
                        this->m_counters.getPitch(),
                        this->m_cl->getCellIndexer(),
                        this->m_cl->getDim(),
                        ghost_width,
                        this->m_pdata->getN(),
                        this->m_pdata->getNGhosts(),
                        this->m_pdata->getNTypes(),
                        this->m_seed,
                        d_d.data,
                        d_a.data,
                        d_overlaps.data,
                        this->m_overlap_idx,
                        this->m_move_ratio,
                        timestep,
                        this->m_sysdef->getNDimensions(),
                        box,
                        this->m_exec_conf->getRank()*this->m_nselect + i,
                        ghost_fraction,
                        domain_decomposition,
                        0, // block size
                        0, // tpp
                        0, // overlap threads
                        have_auxiliary_variables,
                        d_reject_out_of_cell.data,
                        d_trial_postype.data,
                        d_trial_orientation.data,
                        d_trial_vel.data,
                        d_trial_move_type.data,
                        d_update_order_by_ptl.data,
                        d_excell_idx.data,
                        d_excell_size.data,
                        m_excell_list_indexer,
                        d_nlist.data,
                        d_nneigh.data,
                        m_maxn,
                        d_overflow.data,
                        this->m_exec_conf->dev_prop,
                        this->m_pdata->getGPUPartition(),
                        &m_narrow_phase_streams.front(),
                        0 //tuning parameters
                        );

                    /*
                     *  check overlaps, new configuration simultaneously against the old and the new configuration
                     */

                    this->m_exec_conf->beginMultiGPU();
                    m_tuner_narrow->begin();
                    unsigned int param = m_tuner_narrow->getParam(0);
                    args.block_size = param/1000000;
                    args.tpp = (param%1000000)/100;
                    args.overlap_threads = param%100;
                    args.d_type_params = m_tuner_narrow->getDeviceParams()+1;
                    gpu::hpmc_narrow_phase<Shape>(args, params.data());
                    if (this->m_exec_conf->isCUDAErrorCheckingEnabled())
                        CHECK_CUDA_ERROR();
                    m_tuner_narrow->end();
                    this->m_exec_conf->endMultiGPU();

                    /*
                     * Insert depletants
                     */
                    ArrayHandle<Scalar> h_fugacity(this->m_fugacity, access_location::host, access_mode::read);
                    ArrayHandle<unsigned int> h_ntrial(this->m_ntrial, access_location::host, access_mode::read);

                    unsigned int ntrial_offset = 0;

                    // allow concurrency between depletant types in multi GPU block
                    for (unsigned int itype = 0; itype < this->m_pdata->getNTypes(); ++itype)
                        {
                        for (unsigned int jtype = itype; jtype < this->m_pdata->getNTypes(); ++jtype)
                            {
                            if (h_fugacity.data[this->m_depletant_idx(itype,jtype)] == 0)
                                continue;

                            unsigned int ntrial = h_ntrial.data[this->m_depletant_idx(itype,jtype)];
                            if (!ntrial)
                                {
                                // draw random number of depletant insertions per particle from Poisson distribution
                                this->m_exec_conf->beginMultiGPU();
                                m_tuner_num_depletants->begin();
                                gpu::generate_num_depletants(
                                    this->m_seed,
                                    timestep,
                                    this->m_exec_conf->getRank()*this->m_nselect + i,
                                    itype,
                                    jtype,
                                    this->m_depletant_idx,
                                    d_lambda.data,
                                    d_postype.data,
                                    d_n_depletants.data + this->m_depletant_idx(itype,jtype)*this->m_pdata->getMaxN(),
                                    m_tuner_num_depletants->getParam(),
                                    &m_depletant_streams[this->m_depletant_idx(itype,jtype)].front(),
                                    this->m_pdata->getGPUPartition());
                                if (this->m_exec_conf->isCUDAErrorCheckingEnabled())
                                    CHECK_CUDA_ERROR();
                                m_tuner_num_depletants->end();

                                // max reduce over result
                                unsigned int max_n_depletants[this->m_exec_conf->getNumActiveGPUs()];
                                gpu::get_max_num_depletants(
                                    d_n_depletants.data + this->m_depletant_idx(itype,jtype)*this->m_pdata->getMaxN(),
                                    &max_n_depletants[0],
                                    &m_depletant_streams[this->m_depletant_idx(itype,jtype)].front(),
                                    this->m_pdata->getGPUPartition(),
                                    this->m_exec_conf->getCachedAllocatorManaged());
                                if (this->m_exec_conf->isCUDAErrorCheckingEnabled())
                                    CHECK_CUDA_ERROR();

                                // insert depletants on-the-fly
                                m_tuner_depletants->begin();
                                unsigned int depletants_per_thread = m_tuner_depletants->getParam(0);
                                unsigned int param = m_tuner_depletants->getParam(1);
                                args.block_size = param/100;
                                args.tpp = param%100;
                                args.d_type_params = m_tuner_depletants->getDeviceParams()+2;

                                gpu::hpmc_implicit_args_t implicit_args(
                                    itype,
                                    jtype,
                                    this->m_depletant_idx,
                                    ngpu > 1 ? d_implicit_counters_per_device.data : d_implicit_count.data,
                                    m_implicit_counters.getPitch(),
                                    h_fugacity.data[this->m_depletant_idx(itype,jtype)] < 0,
                                    d_n_depletants.data + this->m_depletant_idx(itype,jtype)*this->m_pdata->getMaxN(),
                                    &max_n_depletants[0],
                                    depletants_per_thread,
                                    &m_depletant_streams[this->m_depletant_idx(itype,jtype)].front()
                                    );
                                gpu::hpmc_insert_depletants<Shape>(args, implicit_args, params.data());
                                if (this->m_exec_conf->isCUDAErrorCheckingEnabled())
                                    CHECK_CUDA_ERROR();
                                m_tuner_depletants->end();
                                this->m_exec_conf->endMultiGPU();
                                }
                            else
                                {
                                // generate random number of depletant insertions per particle, trial insertion and configuration
                                m_tuner_num_depletants_ntrial->begin();
                                gpu::generate_num_depletants_ntrial(
                                    d_vel.data,
                                    d_trial_vel.data,
                                    ntrial,
                                    itype,
                                    jtype,
                                    this->m_depletant_idx,
                                    d_lambda.data,
                                    d_postype.data,
                                    d_n_depletants_ntrial.data + ntrial_offset,
                                    this->m_pdata->getN(),
                                    particle_comm_rank == particle_comm_size - 1,
                                    this->m_pdata->getNGhosts(),
                                    gpu_partition_rank,
                                    m_tuner_num_depletants_ntrial->getParam(),
                                    &m_depletant_streams[this->m_depletant_idx(itype,jtype)].front());
                                if (this->m_exec_conf->isCUDAErrorCheckingEnabled())
                                    CHECK_CUDA_ERROR();
                                m_tuner_num_depletants_ntrial->end();

                                // max reduce over result
                                unsigned int max_n_depletants[this->m_exec_conf->getNumActiveGPUs()];
                                gpu::get_max_num_depletants_ntrial(
                                    ntrial,
                                    d_n_depletants_ntrial.data + ntrial_offset,
                                    &max_n_depletants[0],
                                    particle_comm_rank == particle_comm_size - 1,
                                    this->m_pdata->getNGhosts(),
                                    &m_depletant_streams[this->m_depletant_idx(itype,jtype)].front(),
                                    gpu_partition_rank,
                                    this->m_exec_conf->getCachedAllocatorManaged());
                                if (this->m_exec_conf->isCUDAErrorCheckingEnabled())
                                    CHECK_CUDA_ERROR();

                                // the next two kernels can be launched concurrently on different streams
                                // sync those streams with the parent stream
                                auto gpu_map = this->m_exec_conf->getGPUIds();

                                for (int idev = gpu_map.size() - 1; idev >= 0; --idev)
                                    {
                                    hipStream_t parent = m_depletant_streams[this->m_depletant_idx(itype,jtype)][idev];
                                    hipStream_t s1 = m_depletant_streams_phase1[this->m_depletant_idx(itype,jtype)][idev];
                                    hipStream_t s2 = m_depletant_streams_phase2[this->m_depletant_idx(itype,jtype)][idev];
                                    hipSetDevice(gpu_map[idev]);
                                    hipEventRecord(m_sync[this->m_depletant_idx(itype,jtype)][idev], parent);
                                    hipStreamWaitEvent(s1, m_sync[this->m_depletant_idx(itype,jtype)][idev], 0);
                                    hipStreamWaitEvent(s2, m_sync[this->m_depletant_idx(itype,jtype)][idev], 0);
                                    if (this->m_exec_conf->isCUDAErrorCheckingEnabled())
                                        CHECK_CUDA_ERROR();
                                    }

                                // insert depletants
                                gpu::hpmc_implicit_args_t implicit_args(
                                    itype,
                                    jtype,
                                    this->m_depletant_idx,
                                    ngpu > 1 ? d_implicit_counters_per_device.data : d_implicit_count.data,
                                    m_implicit_counters.getPitch(),
                                    h_fugacity.data[this->m_depletant_idx(itype,jtype)] < 0,
                                    0, // d_n_depletants (unused)
                                    &max_n_depletants[0],
                                    0,// depletants_per_thread
                                    0 // stream (unused)
                                    );

                                unsigned int nwork_rank[this->m_exec_conf->getNumActiveGPUs()];
                                unsigned int work_offset[this->m_exec_conf->getNumActiveGPUs()];
                                for (unsigned int idev = 0; idev < this->m_exec_conf->getNumActiveGPUs(); ++idev)
                                    {
                                    nwork_rank[idev] = ntrial*max_n_depletants[idev];
                                    work_offset[idev] = 0;
                                    }

                                #ifdef ENABLE_MPI
                                if (m_ntrial_comm)
                                    {
                                    // split up work among ranks
                                    for (unsigned int idev = 0; idev < this->m_exec_conf->getNumActiveGPUs(); ++idev)
                                        {
                                        nwork_rank[idev] = nwork_rank[idev]/ntrial_comm_size + 1; // can't have zero work per rank
                                        work_offset[idev] = ntrial_comm_rank*nwork_rank[idev];
                                        }
                                    }
                                #endif

                                gpu::hpmc_auxiliary_args_t auxiliary_args(
                                    d_tag.data,
                                    d_vel.data,
                                    d_trial_vel.data,
                                    ntrial,
                                    &nwork_rank[0],
                                    &work_offset[0],
                                    d_n_depletants_ntrial.data + ntrial_offset,
                                    &m_depletant_streams_phase1[this->m_depletant_idx(itype,jtype)].front(),
                                    &m_depletant_streams_phase2[this->m_depletant_idx(itype,jtype)].front(),
                                    m_max_len,
                                    d_req_len.data,
                                    particle_comm_rank == particle_comm_size - 1,
                                    this->m_pdata->getNGhosts(),
                                    gpu_partition_rank,
                                    d_deltaF_or_nneigh.data,
                                    d_deltaF_or_nlist.data,
                                    d_deltaF_or_len.data,
                                    d_deltaF_or.data,
                                    m_deltaF_or_maxlen,
                                    d_overflow_or.data,
                                    d_deltaF_nor_nneigh.data,
                                    d_deltaF_nor_nlist.data,
                                    d_deltaF_nor_len.data,
                                    d_deltaF_nor_k.data,
                                    d_deltaF_nor.data,
                                    m_deltaF_nor_maxlen,
                                    d_overflow_nor.data
                                    );

                                // phase 1, insert into excluded volume of particle i
                                m_tuner_depletants_phase1->begin();
<<<<<<< HEAD
                                unsigned int param = m_tuner_depletants_phase1->getParam();
                                args.block_size = param/1000000;
                                implicit_args.depletants_per_thread = (param % 1000000)/10000;
                                args.tpp = param%10000;
                                gpu::hpmc_depletants_auxiliary_phase1<Shape>(args,
=======
                                args.d_type_params = m_tuner_depletants_phase1->getDeviceParams()+2;
                                implicit_args.depletants_per_thread = m_tuner_depletants_phase1->getParam(0);
                                unsigned int param = m_tuner_depletants_phase1->getParam(1);
                                args.block_size = param/100;
                                args.tpp = param%100;
                                gpu::hpmc_depletants_auxilliary_phase1<Shape>(args,
>>>>>>> 0ad8165a
                                    implicit_args,
                                    auxiliary_args,
                                    params.data());
                                if (this->m_exec_conf->isCUDAErrorCheckingEnabled())
                                    CHECK_CUDA_ERROR();
                                m_tuner_depletants_phase1->end();

                                // phase 2, reinsert into excluded volume of i's neighbors
                                m_tuner_depletants_phase2->begin();
<<<<<<< HEAD
                                param = m_tuner_depletants_phase2->getParam();
                                args.block_size = param/1000000;
                                implicit_args.depletants_per_thread = (param % 1000000)/10000;
                                args.tpp = param%10000;
                                gpu::hpmc_depletants_auxiliary_phase2<Shape>(args,
=======
                                args.d_type_params = m_tuner_depletants_phase2->getDeviceParams()+2;
                                implicit_args.depletants_per_thread = m_tuner_depletants_phase2->getParam(0);
                                param = m_tuner_depletants_phase2->getParam(1);
                                args.block_size = param/100;
                                args.tpp = param%100;
                                gpu::hpmc_depletants_auxilliary_phase2<Shape>(args,
>>>>>>> 0ad8165a
                                    implicit_args,
                                    auxiliary_args,
                                    params.data());
                                if (this->m_exec_conf->isCUDAErrorCheckingEnabled())
                                    CHECK_CUDA_ERROR();
                                m_tuner_depletants_phase2->end();

                                // wait for worker streams to complete
                                for (int idev = gpu_map.size() - 1; idev >= 0; --idev)
                                    {
                                    hipStream_t parent = m_depletant_streams[this->m_depletant_idx(itype,jtype)][idev];
                                    hipStream_t s1 = m_depletant_streams_phase1[this->m_depletant_idx(itype,jtype)][idev];
                                    hipStream_t s2 = m_depletant_streams_phase2[this->m_depletant_idx(itype,jtype)][idev];
                                    hipSetDevice(gpu_map[idev]);
                                    hipEventRecord(m_sync_phase1[this->m_depletant_idx(itype,jtype)][idev], s1);
                                    hipEventRecord(m_sync_phase2[this->m_depletant_idx(itype,jtype)][idev], s2);
                                    hipStreamWaitEvent(parent, m_sync_phase1[this->m_depletant_idx(itype,jtype)][idev], 0);
                                    hipStreamWaitEvent(parent, m_sync_phase2[this->m_depletant_idx(itype,jtype)][idev], 0);
                                    if (this->m_exec_conf->isCUDAErrorCheckingEnabled())
                                        CHECK_CUDA_ERROR();
                                    }

                                ntrial_offset += ntrial*2*this->m_pdata->getMaxN();
                                }
                            }
                        }

                    // did the dynamically allocated shared memory overflow during kernel execution?
                    ArrayHandle<unsigned int> h_req_len(m_req_len, access_location::host, access_mode::read);

                    if (*h_req_len.data > m_max_len)
                        {
                        this->m_exec_conf->msg->notice(9) << "Increasing shared mem list size per group "
                            << m_max_len << "->" << *h_req_len.data << std::endl;
                        m_max_len = *h_req_len.data;
                        continue; // rerun kernels
                        }

                   reallocate_smem = false;
                   } // end while (reallocate_smem)

                reallocate = checkReallocate() || (have_auxiliary_variables && checkReallocateDepletants());
                } while (reallocate);

            if (this->m_patch && !this->m_patch_log)
                {
                // make sure neighbor list size is sufficient before running the kernels
                checkReallocatePatch();

                do
                    {
                    // access data for proposed moves
                    ArrayHandle<Scalar4> d_trial_postype(m_trial_postype, access_location::device, access_mode::read);
                    ArrayHandle<Scalar4> d_trial_orientation(m_trial_orientation, access_location::device, access_mode::read);

                    // access the particle data
                    ArrayHandle<Scalar4> d_postype(this->m_pdata->getPositions(), access_location::device, access_mode::read);
                    ArrayHandle<Scalar4> d_orientation(this->m_pdata->getOrientationArray(), access_location::device, access_mode::read);

                    ArrayHandle<Scalar> d_charge(this->m_pdata->getCharges(), access_location::device, access_mode::read);
                    ArrayHandle<Scalar> d_diameter(this->m_pdata->getDiameters(), access_location::device, access_mode::read);
                    ArrayHandle<Scalar> d_additive_cutoff(m_additive_cutoff, access_location::device, access_mode::read);

                        {
                        /*
                         *  evaluate energy of old and new configuration simultaneously against the old and the new configuration
                         */
                        ArrayHandle<unsigned int> d_nlist_patch_old(m_nlist_patch_old, access_location::device, access_mode::overwrite);
                        ArrayHandle<float> d_energy_old(m_energy_old, access_location::device, access_mode::overwrite);
                        ArrayHandle<unsigned int> d_nneigh_patch_old(m_nneigh_patch_old, access_location::device, access_mode::overwrite);

                        ArrayHandle<unsigned int> d_nlist_patch_new(m_nlist_patch_new, access_location::device, access_mode::overwrite);
                        ArrayHandle<float> d_energy_new(m_energy_new, access_location::device, access_mode::overwrite);
                        ArrayHandle<unsigned int> d_nneigh_patch_new(m_nneigh_patch_new, access_location::device, access_mode::overwrite);

                        ArrayHandle<unsigned int> d_reject_out_of_cell(m_reject_out_of_cell, access_location::device, access_mode::read);
                        ArrayHandle<unsigned int> d_overflow_patch(m_overflow_patch, access_location::device, access_mode::readwrite);

                        PatchEnergy::gpu_args_t patch_args(
                            d_postype.data,
                            d_orientation.data,
                            d_trial_postype.data,
                            d_trial_orientation.data,
                            this->m_cl->getCellIndexer(),
                            this->m_cl->getDim(),
                            ghost_width,
                            this->m_pdata->getN(),
                            this->m_pdata->getNGhosts(),
                            this->m_pdata->getNTypes(),
                            box,
                            d_excell_idx.data,
                            d_excell_size.data,
                            m_excell_list_indexer,
                            this->m_patch->getRCut(),
                            d_additive_cutoff.data,
                            d_nlist_patch_old.data,
                            d_nneigh_patch_old.data,
                            d_energy_old.data,
                            d_nlist_patch_new.data,
                            d_nneigh_patch_new.data,
                            d_energy_new.data,
                            m_maxn_patch,
                            d_overflow_patch.data,
                            d_charge.data,
                            d_diameter.data,
                            d_reject_out_of_cell.data,
                            this->m_pdata->getGPUPartition());

                        // compute patch energy on default stream
                        this->m_patch->computePatchEnergyGPU(patch_args, 0);
                        } // end ArrayHandle scope

                    reallocate = checkReallocatePatch();
                    } while (reallocate);
                } // end patch energy

            /*
             * make accept/reject decisions
             */
             if (this->m_prof) this->m_prof->push(this->m_exec_conf, "accept");

             bool done = false;
             while (!done)
                {
                    {
                    ArrayHandle<unsigned int> d_update_order_by_ptl(m_update_order.get(), access_location::device, access_mode::read);
                    ArrayHandle<unsigned int> d_trial_move_type(m_trial_move_type, access_location::device, access_mode::read);
                    ArrayHandle<unsigned int> d_reject_out_of_cell(m_reject_out_of_cell, access_location::device, access_mode::read);
                    ArrayHandle<unsigned int> d_reject(m_reject, access_location::device, access_mode::readwrite);
                    ArrayHandle<unsigned int> d_reject_out(m_reject_out, access_location::device, access_mode::overwrite);
                    ArrayHandle<unsigned int> d_nneigh(m_nneigh, access_location::device, access_mode::read);
                    ArrayHandle<unsigned int> d_nlist(m_nlist, access_location::device, access_mode::read);
                    ArrayHandle<unsigned int> d_condition(m_condition, access_location::device, access_mode::overwrite);

                    // patch energy
                    ArrayHandle<unsigned int> d_nlist_patch_old(m_nlist_patch_old, access_location::device, access_mode::read);
                    ArrayHandle<unsigned int> d_nlist_patch_new(m_nlist_patch_new, access_location::device, access_mode::read);

                    ArrayHandle<unsigned int> d_nneigh_patch_old(m_nneigh_patch_old, access_location::device, access_mode::read);
                    ArrayHandle<unsigned int> d_nneigh_patch_new(m_nneigh_patch_new, access_location::device, access_mode::read);

                    ArrayHandle<float> d_energy_old(m_energy_old, access_location::device, access_mode::read);
                    ArrayHandle<float> d_energy_new(m_energy_new, access_location::device, access_mode::read);

                    ArrayHandle<unsigned int> d_deltaF_or_nneigh(m_deltaF_or_nneigh, access_location::device, access_mode::read);
                    ArrayHandle<unsigned int> d_deltaF_or_nlist(m_deltaF_or_nlist, access_location::device, access_mode::read);
                    ArrayHandle<unsigned int> d_deltaF_or_len(m_deltaF_or_len, access_location::device, access_mode::read);
                    ArrayHandle<Scalar> d_deltaF_or(m_deltaF_or, access_location::device, access_mode::read);

                    ArrayHandle<unsigned int> d_deltaF_nor_nneigh(m_deltaF_nor_nneigh, access_location::device, access_mode::read);
                    ArrayHandle<unsigned int> d_deltaF_nor_nlist(m_deltaF_nor_nlist, access_location::device, access_mode::read);
                    ArrayHandle<unsigned int> d_deltaF_nor_len(m_deltaF_nor_len, access_location::device, access_mode::read);
                    ArrayHandle<unsigned int> d_deltaF_nor_k(m_deltaF_nor_k, access_location::device, access_mode::read);
                    ArrayHandle<Scalar> d_deltaF_nor(m_deltaF_nor, access_location::device, access_mode::read);

                    // reset condition flag
                    hipMemsetAsync(d_condition.data, 0, sizeof(unsigned int));
                    if (this->m_exec_conf->isCUDAErrorCheckingEnabled())
                        CHECK_CUDA_ERROR();

                    this->m_exec_conf->beginMultiGPU();
                    m_tuner_accept->begin();
                    unsigned int param = m_tuner_accept->getParam();
                    unsigned int block_size = param/10000;
                    unsigned int tpp = param%10000;
                    gpu::hpmc_accept(d_update_order_by_ptl.data,
                        d_trial_move_type.data,
                        d_reject_out_of_cell.data,
                        d_reject.data,
                        d_reject_out.data,
                        d_nneigh.data,
                        d_nlist.data,
                        this->m_pdata->getN() + this->m_pdata->getNGhosts(),
                        this->m_pdata->getN(),
                        this->m_pdata->getGPUPartition(),
                        m_maxn,
                        (this->m_patch != 0) && !this->m_patch_log,
                        d_nlist_patch_old.data,
                        d_nlist_patch_new.data,
                        d_nneigh_patch_old.data,
                        d_nneigh_patch_new.data,
                        d_energy_old.data,
                        d_energy_new.data,
                        m_maxn_patch,
                        d_condition.data,
                        this->m_seed,
                        this->m_exec_conf->getRank()*this->m_nselect + i,
                        timestep,
                        d_deltaF_or_nneigh.data,
                        d_deltaF_or_len.data,
                        d_deltaF_or_nlist.data,
                        d_deltaF_or.data,
                        m_deltaF_or_maxlen,
                        d_deltaF_nor_nneigh.data,
                        d_deltaF_nor_len.data,
                        d_deltaF_nor_k.data,
                        d_deltaF_nor_nlist.data,
                        d_deltaF_nor.data,
                        m_deltaF_nor_maxlen,
                        have_auxiliary_variables,
                        block_size,
                        tpp);

                    if (this->m_exec_conf->isCUDAErrorCheckingEnabled())
                        CHECK_CUDA_ERROR();
                    m_tuner_accept->end();
                    this->m_exec_conf->endMultiGPU();
                    }

                // update reject flags
                std::swap(m_reject,  m_reject_out);

                    {
                    ArrayHandle<unsigned int> h_condition(m_condition, access_location::host, access_mode::read);
                    if (*h_condition.data == 0)
                        done = true;
                    }
                } //end while (!done)

                if (this->m_prof) this->m_prof->pop(this->m_exec_conf);

                {
                // access data for proposed moves
                ArrayHandle<Scalar4> d_trial_postype(m_trial_postype, access_location::device, access_mode::read);
                ArrayHandle<Scalar4> d_trial_orientation(m_trial_orientation, access_location::device, access_mode::read);
                ArrayHandle<Scalar4> d_trial_vel(m_trial_vel, access_location::device, access_mode::read);
                ArrayHandle<unsigned int> d_trial_move_type(m_trial_move_type, access_location::device, access_mode::read);

                // access the particle data
                ArrayHandle<Scalar4> d_postype(this->m_pdata->getPositions(), access_location::device, access_mode::readwrite);
                ArrayHandle<Scalar4> d_orientation(this->m_pdata->getOrientationArray(), access_location::device, access_mode::readwrite);
                ArrayHandle<Scalar4> d_vel(this->m_pdata->getVelocities(), access_location::device, access_mode::readwrite);

                // MC counters
                ArrayHandle<hpmc_counters_t> d_counters(this->m_count_total, access_location::device, access_mode::readwrite);
                ArrayHandle<hpmc_counters_t> d_counters_per_device(this->m_counters, access_location::device, access_mode::readwrite);

                // flags
                ArrayHandle<unsigned int> d_reject(m_reject, access_location::device, access_mode::read);

                // Update the particle data and statistics
                this->m_exec_conf->beginMultiGPU();
                m_tuner_update_pdata->begin();
                gpu::hpmc_update_args_t args(
                    d_postype.data,
                    d_orientation.data,
                    d_vel.data,
                    ngpu > 1 ? d_counters_per_device.data : d_counters.data,
                    this->m_counters.getPitch(),
                    this->m_pdata->getGPUPartition(),
                    have_auxiliary_variables,
                    d_trial_postype.data,
                    d_trial_orientation.data,
                    d_trial_vel.data,
                    d_trial_move_type.data,
                    d_reject.data,
                    m_tuner_update_pdata->getParam()
                    );
                gpu::hpmc_update_pdata<Shape>(args, params.data());
                if (this->m_exec_conf->isCUDAErrorCheckingEnabled())
                    CHECK_CUDA_ERROR();
                m_tuner_update_pdata->end();
                this->m_exec_conf->endMultiGPU();
                }
            } // end loop over nselect

        if (ngpu > 1)
            {
            // reduce per-device counters
            ArrayHandle<hpmc_counters_t> d_count_total(this->m_count_total, access_location::device, access_mode::readwrite);
            ArrayHandle<hpmc_counters_t> d_counters_per_device(m_counters, access_location::device, access_mode::read);
            ArrayHandle<hpmc_implicit_counters_t> d_implicit_count_total(this->m_implicit_count, access_location::device, access_mode::readwrite);
            ArrayHandle<hpmc_implicit_counters_t> d_implicit_counters_per_device(m_implicit_counters, access_location::device, access_mode::read);

            gpu::reduce_counters(this->m_exec_conf->getNumActiveGPUs(),
                m_counters.getPitch(),
                d_counters_per_device.data,
                d_count_total.data,
                m_implicit_counters.getPitch(),
                this->m_depletant_idx,
                d_implicit_counters_per_device.data,
                d_implicit_count_total.data);
            }
        }

    // shift particles
    Scalar3 shift = make_scalar3(0,0,0);
    hoomd::UniformDistribution<Scalar> uniform(-this->m_nominal_width/Scalar(2.0),this->m_nominal_width/Scalar(2.0));
    shift.x = uniform(rng);
    shift.y = uniform(rng);
    if (this->m_sysdef->getNDimensions() == 3)
        {
        shift.z = uniform(rng);
        }

    if (this->m_pdata->getN() > 0)
        {
        BoxDim box = this->m_pdata->getBox();

        // access the particle data
        ArrayHandle<Scalar4> d_postype(this->m_pdata->getPositions(), access_location::device, access_mode::readwrite);
        ArrayHandle<Scalar4> d_orientation(this->m_pdata->getOrientationArray(), access_location::device, access_mode::readwrite);
        ArrayHandle<int3> d_image(this->m_pdata->getImages(), access_location::device, access_mode::readwrite);

        gpu::hpmc_shift(d_postype.data,
                               d_image.data,
                               this->m_pdata->getN(),
                               box,
                               shift,
                               128);
        }
    if (this->m_exec_conf->isCUDAErrorCheckingEnabled())
        CHECK_CUDA_ERROR();

    // update the particle data origin
    this->m_pdata->translateOrigin(shift);

    if (this->m_prof) this->m_prof->pop(this->m_exec_conf);

    this->communicate(true);

    // all particle have been moved, the aabb tree is now invalid
    this->m_aabb_tree_invalid = true;
    }

template< class Shape >
bool IntegratorHPMCMonoGPU< Shape >::checkReallocate()
    {
    // read back overflow condition and resize as necessary
    ArrayHandle<unsigned int> h_overflow(m_overflow, access_location::host, access_mode::read);
    unsigned int req_maxn = *h_overflow.data;

    bool maxn_changed = false;
    if (req_maxn > m_maxn)
        {
        m_maxn = req_maxn;
        maxn_changed = true;
        }

    unsigned int req_size_nlist = m_maxn*this->m_pdata->getN();

    // resize
    bool reallocate = req_size_nlist > m_nlist.getNumElements();
    if (reallocate)
        {
        this->m_exec_conf->msg->notice(9) << "hpmc resizing neighbor list " << m_nlist.getNumElements() << " -> " << req_size_nlist << std::endl;

        GlobalArray<unsigned int> nlist(req_size_nlist, this->m_exec_conf);
        m_nlist.swap(nlist);
        TAG_ALLOCATION(m_nlist);

        #ifdef __HIP_PLATFORM_NVCC__
        // update memory hints
        if (this->m_exec_conf->allConcurrentManagedAccess())
            {
            // set memory hints
            auto gpu_map = this->m_exec_conf->getGPUIds();
            for (unsigned int idev = 0; idev < this->m_exec_conf->getNumActiveGPUs(); ++idev)
                {
                auto range = this->m_pdata->getGPUPartition().getRange(idev);

                unsigned int nelem = range.second-range.first;
                if (nelem == 0)
                    continue;

                cudaMemAdvise(m_nlist.get()+range.first*m_maxn, sizeof(unsigned int)*nelem*m_maxn, cudaMemAdviseSetPreferredLocation, gpu_map[idev]);
                cudaMemPrefetchAsync(m_nlist.get()+range.first*m_maxn, sizeof(unsigned int)*nelem*m_maxn, gpu_map[idev]);
                CHECK_CUDA_ERROR();
                }
            }
        #endif
        }
    return reallocate || maxn_changed;
    }

template< class Shape >
bool IntegratorHPMCMonoGPU< Shape >::checkReallocateDepletants()
    {
    // read back overflow condition and resize as necessary
    ArrayHandle<unsigned int> h_overflow_or(m_overflow_or, access_location::host, access_mode::read);
    unsigned int req_maxn = *h_overflow_or.data;

    bool maxn_changed = false;
    if (req_maxn > m_deltaF_or_maxlen)
        {
        m_deltaF_or_maxlen = req_maxn;
        maxn_changed = true;
        }

    unsigned int req_size_nlist = m_deltaF_or_maxlen*this->m_pdata->getN();

    // resize
    bool reallocate_or = req_size_nlist > m_deltaF_or.getNumElements();
    if (reallocate_or)
        {
        this->m_exec_conf->msg->notice(9) << "hpmc resizing depletants "
            << m_deltaF_or.getNumElements() << " -> " << req_size_nlist << std::endl;

        GlobalArray<Scalar> deltaF_or(req_size_nlist, this->m_exec_conf);
        m_deltaF_or.swap(deltaF_or);
        TAG_ALLOCATION(m_deltaF_or);

        GlobalArray<unsigned int> deltaF_or_nlist(req_size_nlist, this->m_exec_conf);
        m_deltaF_or_nlist.swap(deltaF_or_nlist);
        TAG_ALLOCATION(m_deltaF_or_nlist);

        GlobalArray<unsigned int> deltaF_or_len(req_size_nlist, this->m_exec_conf);
        m_deltaF_or_len.swap(deltaF_or_len);
        TAG_ALLOCATION(m_deltaF_or_len);

        #ifdef __HIP_PLATFORM_NVCC__
        // update memory hints
        if (this->m_exec_conf->allConcurrentManagedAccess())
            {
            // set memory hints
            auto gpu_map = this->m_exec_conf->getGPUIds();
            for (unsigned int idev = 0; idev < this->m_exec_conf->getNumActiveGPUs(); ++idev)
                {
                auto range = this->m_pdata->getGPUPartition().getRange(idev);

                unsigned int nelem = range.second-range.first;
                if (nelem == 0)
                    continue;

                cudaMemAdvise(m_deltaF_or.get()+range.first*m_deltaF_or_maxlen,
                    sizeof(Scalar)*nelem*m_deltaF_or_maxlen,
                    cudaMemAdviseSetPreferredLocation,
                    gpu_map[idev]);
                cudaMemPrefetchAsync(m_deltaF_or.get()+range.first*m_deltaF_or_maxlen,
                    sizeof(Scalar)*nelem*m_deltaF_or_maxlen,
                    gpu_map[idev]);

                cudaMemAdvise(m_deltaF_or_nlist.get()+range.first*m_deltaF_or_maxlen,
                    sizeof(unsigned int)*nelem*m_deltaF_or_maxlen,
                    cudaMemAdviseSetPreferredLocation,
                    gpu_map[idev]);
                cudaMemPrefetchAsync(m_deltaF_or_nlist.get()+range.first*m_deltaF_or_maxlen,
                    sizeof(unsigned int)*nelem*m_deltaF_or_maxlen,
                    gpu_map[idev]);

                cudaMemAdvise(m_deltaF_or_len.get()+range.first*m_deltaF_or_maxlen,
                    sizeof(unsigned int)*nelem*m_deltaF_or_maxlen,
                    cudaMemAdviseSetPreferredLocation,
                    gpu_map[idev]);
                cudaMemPrefetchAsync(m_deltaF_or_len.get()+range.first*m_deltaF_or_maxlen,
                    sizeof(unsigned int)*nelem*m_deltaF_or_maxlen,
                    gpu_map[idev]);
                CHECK_CUDA_ERROR();
                }
            }
        #endif
        }

    // read back overflow condition and resize as necessary
    ArrayHandle<unsigned int> h_overflow_nor(m_overflow_nor, access_location::host, access_mode::read);
    req_maxn = *h_overflow_nor.data;

    if (req_maxn > m_deltaF_nor_maxlen)
        {
        m_deltaF_nor_maxlen = req_maxn;
        maxn_changed = true;
        }

    req_size_nlist = m_deltaF_nor_maxlen*this->m_pdata->getN();

    // resize
    bool reallocate_nor = req_size_nlist > m_deltaF_nor.getNumElements();
    if (reallocate_nor)
        {
        this->m_exec_conf->msg->notice(9) << "hpmc resizing depletants "
            << m_deltaF_nor.getNumElements() << " -> " << req_size_nlist << std::endl;

        GlobalArray<Scalar> deltaF_nor(req_size_nlist, this->m_exec_conf);
        m_deltaF_nor.swap(deltaF_nor);
        TAG_ALLOCATION(m_deltaF_nor);

        GlobalArray<unsigned int> deltaF_nor_nlist(req_size_nlist, this->m_exec_conf);
        m_deltaF_nor_nlist.swap(deltaF_nor_nlist);
        TAG_ALLOCATION(m_deltaF_nor_nlist);

        GlobalArray<unsigned int> deltaF_nor_len(req_size_nlist, this->m_exec_conf);
        m_deltaF_nor_len.swap(deltaF_nor_len);
        TAG_ALLOCATION(m_deltaF_nor_len);

        GlobalArray<unsigned int> deltaF_nor_k(req_size_nlist, this->m_exec_conf);
        m_deltaF_nor_k.swap(deltaF_nor_k);
        TAG_ALLOCATION(m_deltaF_nor_k);

        #ifdef __HIP_PLATFORM_NVCC__
        // update memory hints
        if (this->m_exec_conf->allConcurrentManagedAccess())
            {
            // set memory hints
            auto gpu_map = this->m_exec_conf->getGPUIds();
            for (unsigned int idev = 0; idev < this->m_exec_conf->getNumActiveGPUs(); ++idev)
                {
                auto range = this->m_pdata->getGPUPartition().getRange(idev);

                unsigned int nelem = range.second-range.first;
                if (nelem == 0)
                    continue;

                cudaMemAdvise(m_deltaF_nor.get()+range.first*m_deltaF_nor_maxlen,
                    sizeof(Scalar)*nelem*m_deltaF_nor_maxlen,
                    cudaMemAdviseSetPreferredLocation,
                    gpu_map[idev]);
                cudaMemPrefetchAsync(m_deltaF_nor.get()+range.first*m_deltaF_nor_maxlen,
                    sizeof(Scalar)*nelem*m_deltaF_nor_maxlen,
                    gpu_map[idev]);

                cudaMemAdvise(m_deltaF_nor_nlist.get()+range.first*m_deltaF_nor_maxlen,
                    sizeof(unsigned int)*nelem*m_deltaF_nor_maxlen,
                    cudaMemAdviseSetPreferredLocation,
                    gpu_map[idev]);
                cudaMemPrefetchAsync(m_deltaF_nor_nlist.get()+range.first*m_deltaF_nor_maxlen,
                    sizeof(unsigned int)*nelem*m_deltaF_nor_maxlen,
                    gpu_map[idev]);

                cudaMemAdvise(m_deltaF_nor_len.get()+range.first*m_deltaF_nor_maxlen,
                    sizeof(unsigned int)*nelem*m_deltaF_nor_maxlen,
                    cudaMemAdviseSetPreferredLocation,
                    gpu_map[idev]);
                cudaMemPrefetchAsync(m_deltaF_nor_len.get()+range.first*m_deltaF_nor_maxlen,
                    sizeof(unsigned int)*nelem*m_deltaF_nor_maxlen,
                    gpu_map[idev]);

                cudaMemAdvise(m_deltaF_nor_k.get()+range.first*m_deltaF_nor_maxlen,
                    sizeof(unsigned int)*nelem*m_deltaF_nor_maxlen,
                    cudaMemAdviseSetPreferredLocation,
                    gpu_map[idev]);
                cudaMemPrefetchAsync(m_deltaF_nor_k.get()+range.first*m_deltaF_nor_maxlen,
                    sizeof(unsigned int)*nelem*m_deltaF_nor_maxlen,
                    gpu_map[idev]);

                CHECK_CUDA_ERROR();
                }
            }
        #endif
        }

    return reallocate_or || reallocate_nor || maxn_changed;
    }

template< class Shape >
bool IntegratorHPMCMonoGPU< Shape >::checkReallocatePatch()
    {
    // read back overflow condition and resize as necessary
    ArrayHandle<unsigned int> h_overflow_patch(m_overflow_patch, access_location::host, access_mode::read);
    unsigned int req_maxn = *h_overflow_patch.data;

    bool maxn_changed = false;
    if (req_maxn > m_maxn_patch)
        {
        m_maxn_patch = req_maxn;
        maxn_changed = true;
        }

    unsigned int req_size_nlist = m_maxn_patch*this->m_pdata->getN();

    // resize
    bool reallocate = req_size_nlist > m_nlist_patch_old.getNumElements();
    if (reallocate)
        {
        this->m_exec_conf->msg->notice(9) << "hpmc resizing patch neighbor list " << m_nlist_patch_old.getNumElements() << " -> " << req_size_nlist << std::endl;

        GlobalArray<unsigned int> nlist_patch_old(req_size_nlist, this->m_exec_conf);
        m_nlist_patch_old.swap(nlist_patch_old);
        TAG_ALLOCATION(m_nlist_patch_old);

        GlobalArray<unsigned int> nlist_patch_new(req_size_nlist, this->m_exec_conf);
        m_nlist_patch_new.swap(nlist_patch_new);
        TAG_ALLOCATION(m_nlist_patch_new);

        GlobalArray<float> energy_old(req_size_nlist, this->m_exec_conf);
        m_energy_old.swap(energy_old);
        TAG_ALLOCATION(m_energy_old);

        GlobalArray<float> energy_new(req_size_nlist, this->m_exec_conf);
        m_energy_new.swap(energy_new);
        TAG_ALLOCATION(m_energy_new);

        #ifdef __HIP_PLATFORM_NVCC__
        // update memory hints
        if (this->m_exec_conf->allConcurrentManagedAccess())
            {
            // set memory hints
            auto gpu_map = this->m_exec_conf->getGPUIds();
            for (unsigned int idev = 0; idev < this->m_exec_conf->getNumActiveGPUs(); ++idev)
                {
                auto range = this->m_pdata->getGPUPartition().getRange(idev);

                unsigned int nelem = range.second-range.first;
                if (nelem == 0)
                    continue;

                cudaMemAdvise(m_nlist_patch_old.get()+range.first*m_maxn_patch, sizeof(unsigned int)*nelem*m_maxn_patch, cudaMemAdviseSetPreferredLocation, gpu_map[idev]);
                cudaMemPrefetchAsync(m_nlist_patch_old.get()+range.first*m_maxn_patch, sizeof(unsigned int)*nelem*m_maxn_patch, gpu_map[idev]);
                CHECK_CUDA_ERROR();

                cudaMemAdvise(m_nlist_patch_new.get()+range.first*m_maxn_patch, sizeof(unsigned int)*nelem*m_maxn_patch, cudaMemAdviseSetPreferredLocation, gpu_map[idev]);
                cudaMemPrefetchAsync(m_nlist_patch_new.get()+range.first*m_maxn_patch, sizeof(unsigned int)*nelem*m_maxn_patch, gpu_map[idev]);
                CHECK_CUDA_ERROR();

                cudaMemAdvise(m_energy_old.get()+range.first*m_maxn_patch, sizeof(float)*nelem*m_maxn_patch, cudaMemAdviseSetPreferredLocation, gpu_map[idev]);
                cudaMemPrefetchAsync(m_energy_old.get()+range.first*m_maxn_patch, sizeof(float)*nelem*m_maxn_patch, gpu_map[idev]);
                CHECK_CUDA_ERROR();

                cudaMemAdvise(m_energy_new.get()+range.first*m_maxn_patch, sizeof(float)*nelem*m_maxn_patch, cudaMemAdviseSetPreferredLocation, gpu_map[idev]);
                cudaMemPrefetchAsync(m_energy_new.get()+range.first*m_maxn_patch, sizeof(float)*nelem*m_maxn_patch, gpu_map[idev]);
                CHECK_CUDA_ERROR();
                }
            }
        #endif
        }
    return reallocate || maxn_changed;
    }

template< class Shape >
void IntegratorHPMCMonoGPU< Shape >::initializeExcellMem()
    {
    this->m_exec_conf->msg->notice(4) << "hpmc resizing expanded cells" << std::endl;

    // get the current cell dimensions
    unsigned int num_cells = this->m_cl->getCellIndexer().getNumElements();
    unsigned int num_adj = this->m_cl->getCellAdjIndexer().getW();
    unsigned int n_cell_list = this->m_cl->getPerDevice() ? this->m_exec_conf->getNumActiveGPUs() : 1;
    unsigned int num_max = this->m_cl->getNmax()*n_cell_list;

    // make the excell dimensions the same, but with room for Nmax*Nadj in each cell
    m_excell_list_indexer = Index2D(num_max * num_adj, num_cells);

    // reallocate memory
    m_excell_idx.resize(m_excell_list_indexer.getNumElements());
    m_excell_size.resize(num_cells);

    #if defined(__HIP_PLATFORM_NVCC__) && 0 // excell is currently not multi-GPU optimized, let the CUDA driver figure this out
    if (this->m_exec_conf->allConcurrentManagedAccess())
        {
        // set memory hints
        auto gpu_map = this->m_exec_conf->getGPUIds();
        for (unsigned int idev = 0; idev < this->m_exec_conf->getNumActiveGPUs(); ++idev)
            {
            cudaMemAdvise(m_excell_idx.get(), sizeof(unsigned int)*m_excell_idx.getNumElements(), cudaMemAdviseSetAccessedBy, gpu_map[idev]);
            cudaMemAdvise(m_excell_size.get(), sizeof(unsigned int)*m_excell_size.getNumElements(), cudaMemAdviseSetAccessedBy, gpu_map[idev]);
            CHECK_CUDA_ERROR();
            }
        }
    #endif
    }

template< class Shape >
void IntegratorHPMCMonoGPU< Shape >::slotNumTypesChange()
    {
    unsigned int old_ntypes = this->m_params.size();

    // call base class method
    IntegratorHPMCMono<Shape>::slotNumTypesChange();

    // skip the reallocation if the number of types does not change
    // this keeps shape parameters when restoring a snapshot
    // it will result in invalid coefficients if the snapshot has a different type id -> name mapping
    if (this->m_pdata->getNTypes() != old_ntypes)
        {
        unsigned int ntypes = this->m_pdata->getNTypes();

        // resize array
        GlobalArray<Scalar> lambda(ntypes*this->m_depletant_idx.getNumElements(), this->m_exec_conf);
        m_lambda.swap(lambda);
        TAG_ALLOCATION(m_lambda);

        // ntypes*ntypes counters per GPU, separated by at least a memory page
        unsigned int pitch = (getpagesize() + sizeof(hpmc_implicit_counters_t)-1)/sizeof(hpmc_implicit_counters_t);
        GlobalArray<hpmc_implicit_counters_t>(std::max(pitch, this->m_implicit_count.getNumElements()),
            this->m_exec_conf->getNumActiveGPUs(), this->m_exec_conf).swap(m_implicit_counters);
        TAG_ALLOCATION(m_implicit_counters);

        #ifdef __HIP_PLATFORM_NVCC__
        if (this->m_exec_conf->allConcurrentManagedAccess())
            {
            // memory hint for overlap matrix
            cudaMemAdvise(this->m_overlaps.get(), sizeof(unsigned int)*this->m_overlaps.getNumElements(), cudaMemAdviseSetReadMostly, 0);
            CHECK_CUDA_ERROR();
            }
        #endif

        // destroy old streams
        for (auto s: m_depletant_streams)
            {
            for (int idev = this->m_exec_conf->getNumActiveGPUs() - 1; idev >= 0; --idev)
                {
                hipSetDevice(this->m_exec_conf->getGPUIds()[idev]);
                hipStreamDestroy(s[idev]);
                }
            }

        // create new ones
        m_depletant_streams.resize(this->m_depletant_idx.getNumElements());
        for (unsigned int itype = 0; itype < this->m_pdata->getNTypes(); ++itype)
            {
            for (unsigned int jtype = 0; jtype < this->m_pdata->getNTypes(); ++jtype)
                {
                m_depletant_streams[this->m_depletant_idx(itype,jtype)].resize(this->m_exec_conf->getNumActiveGPUs());
                for (int idev = this->m_exec_conf->getNumActiveGPUs() - 1; idev >= 0; --idev)
                    {
                    hipSetDevice(this->m_exec_conf->getGPUIds()[idev]);
                    hipStreamCreate(&m_depletant_streams[this->m_depletant_idx(itype,jtype)][idev]);
                    }
                }
            }

        GlobalArray<Scalar> additive_cutoff(ntypes*ntypes, this->m_exec_conf);
        m_additive_cutoff.swap(additive_cutoff);
        TAG_ALLOCATION(m_additive_cutoff);
        }
    }

template< class Shape >
void IntegratorHPMCMonoGPU< Shape >::updateCellWidth()
    {
    // call base class method
    IntegratorHPMCMono<Shape>::updateCellWidth();

    // update the cell list
    this->m_cl->setNominalWidth(this->m_nominal_width);

    #ifdef __HIP_PLATFORM_NVCC__
    // set memory hints
    cudaMemAdvise(this->m_params.data(), this->m_params.size()*sizeof(typename Shape::param_type), cudaMemAdviseSetReadMostly, 0);
    CHECK_CUDA_ERROR();
    #endif

    // sync up so we can access the parameters
    hipDeviceSynchronize();

    for (unsigned int i = 0; i < this->m_pdata->getNTypes(); ++i)
        {
        // attach nested memory regions
        this->m_params[i].set_memory_hint();
        CHECK_CUDA_ERROR();
        }

    // reinitialize poisson means array
    ArrayHandle<Scalar> h_lambda(m_lambda, access_location::host, access_mode::overwrite);

    for (unsigned int i_type = 0; i_type < this->m_pdata->getNTypes(); ++i_type)
        {
        Shape shape_i(quat<Scalar>(), this->m_params[i_type]);
        Scalar d_i(shape_i.getCircumsphereDiameter());

        for (unsigned int j_type = 0; j_type < this->m_pdata->getNTypes(); ++j_type)
            {
            Shape shape_j(quat<Scalar>(), this->m_params[j_type]);
            Scalar d_j(shape_j.getCircumsphereDiameter());

            // we use the larger of the two diameters for insertion
            Scalar range = std::max(d_i,d_j);

            for (unsigned int k_type = 0; k_type < this->m_pdata->getNTypes(); ++k_type)
                {
                // parameter for Poisson distribution
                Shape shape_k(quat<Scalar>(), this->m_params[k_type]);

                // get OBB and extend by depletant radius
                detail::OBB obb = shape_k.getOBB(vec3<Scalar>(0,0,0));
                obb.lengths.x += 0.5*range;
                obb.lengths.y += 0.5*range;
                if (this->m_sysdef->getNDimensions() == 3)
                    obb.lengths.z += 0.5*range;
                else
                    obb.lengths.z = 0.5; // unit length

                Scalar lambda = std::abs(this->m_fugacity[this->m_depletant_idx(i_type,j_type)]*
                    obb.getVolume(this->m_sysdef->getNDimensions()));
                h_lambda.data[k_type*this->m_depletant_idx.getNumElements()+
                    this->m_depletant_idx(i_type,j_type)] = lambda;
                }
            }
        }
    }

#ifdef ENABLE_MPI
template<class Shape>
std::vector<hpmc_implicit_counters_t> IntegratorHPMCMonoGPU<Shape>::getImplicitCounters(unsigned int mode)
    {
    std::vector<hpmc_implicit_counters_t> result = IntegratorHPMCMono<Shape>::getImplicitCounters(mode);

    if (m_ntrial_comm)
        {
        // MPI Reduction to total result values on all ranks
        for (unsigned int i = 0; i < this->m_depletant_idx.getNumElements(); ++i)
            {
            MPI_Allreduce(MPI_IN_PLACE, &result[i].insert_count, 1, MPI_LONG_LONG_INT, MPI_SUM, (*m_ntrial_comm)());
            MPI_Allreduce(MPI_IN_PLACE, &result[i].insert_accept_count, 1, MPI_LONG_LONG_INT, MPI_SUM, (*m_ntrial_comm)());
            MPI_Allreduce(MPI_IN_PLACE, &result[i].insert_accept_count_sq, 1, MPI_LONG_LONG_INT, MPI_SUM, (*m_ntrial_comm)());
            }
        }

    return result;
    }
#endif

//! Export this hpmc integrator to python
/*! \param name Name of the class in the exported python module
    \tparam Shape An instantiation of IntegratorHPMCMono<Shape> will be exported
*/
template < class Shape > void export_IntegratorHPMCMonoGPU(pybind11::module& m, const std::string& name)
    {
     pybind11::class_<IntegratorHPMCMonoGPU<Shape>, IntegratorHPMCMono<Shape>,
        std::shared_ptr< IntegratorHPMCMonoGPU<Shape> > >(m, name.c_str())
              .def(pybind11::init< std::shared_ptr<SystemDefinition>, std::shared_ptr<CellList>, unsigned int >())
              .def("getAutotuners", &IntegratorHPMCMonoGPU<Shape>::getAutotuners)
              #ifdef ENABLE_MPI
              .def("setNtrialCommunicator", &IntegratorHPMCMonoGPU<Shape>::setNtrialCommunicator)
              .def("setParticleCommunicator", &IntegratorHPMCMonoGPU<Shape>::setParticleCommunicator)
              #endif
              ;
    }

} // end namespace hpmc

#endif // ENABLE_HIP<|MERGE_RESOLUTION|>--- conflicted
+++ resolved
@@ -209,12 +209,11 @@
                 }
             l.push_back(m_tuner_depletants);
             l.push_back(m_tuner_excell_block_size);
-            l.push_back(m_tuner_convergence);
+            l.push_back(m_tuner_accept);
             l.push_back(m_tuner_num_depletants);
             l.push_back(m_tuner_num_depletants_ntrial);
             l.push_back(m_tuner_depletants_phase1);
             l.push_back(m_tuner_depletants_phase2);
-            l.push_back(m_tuner_depletants_accept);
             return l;
             }
 
@@ -249,30 +248,16 @@
         GlobalArray<unsigned int> m_excell_size;             //!< Number of particles in each expanded cell
         Index2D m_excell_list_indexer;                       //!< Indexer to access elements of the excell_idx list
 
-<<<<<<< HEAD
-        std::unique_ptr<Autotuner> m_tuner_moves;            //!< Autotuner for proposing moves
-        std::unique_ptr<Autotuner> m_tuner_narrow;           //!< Autotuner for the narrow phase
-        std::unique_ptr<Autotuner> m_tuner_update_pdata;    //!< Autotuner for the update step group and block sizes
-        std::unique_ptr<Autotuner> m_tuner_excell_block_size;  //!< Autotuner for excell block_size
-        std::unique_ptr<Autotuner> m_tuner_accept;           //!< Autotuner for acceptance kernel
-        std::unique_ptr<Autotuner> m_tuner_depletants;       //!< Autotuner for inserting depletants
-        std::unique_ptr<Autotuner> m_tuner_num_depletants;   //!< Autotuner for calculating number of depletants
-        std::unique_ptr<Autotuner> m_tuner_num_depletants_ntrial;   //!< Autotuner for calculating number of depletants with ntrial
-        std::unique_ptr<Autotuner> m_tuner_depletants_phase1;//!< Tuner for depletants with ntrial, phase 1 kernel
-        std::unique_ptr<Autotuner> m_tuner_depletants_phase2;//!< Tuner for depletants with ntrial, phase 2 kernel
-=======
         std::shared_ptr<Autotuner> m_tuner_moves;            //!< Autotuner for proposing moves
         std::shared_ptr<Autotuner> m_tuner_narrow;           //!< Autotuner for the narrow phase
         std::shared_ptr<Autotuner> m_tuner_update_pdata;    //!< Autotuner for the update step group and block sizes
         std::shared_ptr<Autotuner> m_tuner_excell_block_size;  //!< Autotuner for excell block_size
-        std::shared_ptr<Autotuner> m_tuner_convergence;      //!< Autotuner for convergence check
+        std::shared_ptr<Autotuner> m_tuner_accept;           //!< Autotuner for MC acceptance
         std::shared_ptr<Autotuner> m_tuner_depletants;       //!< Autotuner for inserting depletants
         std::shared_ptr<Autotuner> m_tuner_num_depletants;   //!< Autotuner for calculating number of depletants
         std::shared_ptr<Autotuner> m_tuner_num_depletants_ntrial;   //!< Autotuner for calculating number of depletants with ntrial
         std::shared_ptr<Autotuner> m_tuner_depletants_phase1;//!< Tuner for depletants with ntrial, phase 1 kernel
         std::shared_ptr<Autotuner> m_tuner_depletants_phase2;//!< Tuner for depletants with ntrial, phase 2 kernel
-        std::shared_ptr<Autotuner> m_tuner_depletants_accept;//!< Tuner for depletants with ntrial, acceptance kernel
->>>>>>> 0ad8165a
 
         GlobalArray<Scalar4> m_trial_postype;                 //!< New positions (and type) of particles
         GlobalArray<Scalar4> m_trial_orientation;             //!< New orientations
@@ -412,7 +397,6 @@
         }
     m_tuner_narrow = std::shared_ptr<Autotuner>(new Autotuner(valid_params, 5, 100000, "hpmc_narrow", this->m_exec_conf));
 
-<<<<<<< HEAD
     // tuning parameters for acceptance kernel
     std::vector<unsigned int> valid_params_accept;
     for (unsigned int block_size = dev_prop.warpSize; block_size <= (unsigned int) dev_prop.maxThreadsPerBlock; block_size += dev_prop.warpSize)
@@ -423,13 +407,7 @@
                 valid_params_accept.push_back(block_size*10000 + group_size);
             }
         }
-    m_tuner_accept.reset(new Autotuner(valid_params_accept, 5, 100000, "hpmc_accept", this->m_exec_conf));
-=======
-    m_tuner_convergence = std::shared_ptr<Autotuner>(new Autotuner(dev_prop.warpSize,
-        dev_prop.maxThreadsPerBlock, dev_prop.warpSize, 5, 1000000, "hpmc_convergence", this->m_exec_conf));
-    m_tuner_depletants_accept = std::shared_ptr<Autotuner>(new Autotuner(dev_prop.warpSize,
-        dev_prop.maxThreadsPerBlock, dev_prop.warpSize, 5, 1000000, "hpmc_depletants_accept", this->m_exec_conf));
->>>>>>> 0ad8165a
+    m_tuner_accept = std::shared_ptr<Autotuner>(new Autotuner(valid_params_accept, 5, 100000, "hpmc_accept", this->m_exec_conf));
 
     // tuning parameters for depletants
     std::vector<std::vector<unsigned int> > valid_params_depletants(2+this->m_pdata->getNTypes());
@@ -1523,20 +1501,12 @@
 
                                 // phase 1, insert into excluded volume of particle i
                                 m_tuner_depletants_phase1->begin();
-<<<<<<< HEAD
-                                unsigned int param = m_tuner_depletants_phase1->getParam();
-                                args.block_size = param/1000000;
-                                implicit_args.depletants_per_thread = (param % 1000000)/10000;
-                                args.tpp = param%10000;
-                                gpu::hpmc_depletants_auxiliary_phase1<Shape>(args,
-=======
                                 args.d_type_params = m_tuner_depletants_phase1->getDeviceParams()+2;
                                 implicit_args.depletants_per_thread = m_tuner_depletants_phase1->getParam(0);
                                 unsigned int param = m_tuner_depletants_phase1->getParam(1);
                                 args.block_size = param/100;
                                 args.tpp = param%100;
-                                gpu::hpmc_depletants_auxilliary_phase1<Shape>(args,
->>>>>>> 0ad8165a
+                                gpu::hpmc_depletants_auxiliary_phase1<Shape>(args,
                                     implicit_args,
                                     auxiliary_args,
                                     params.data());
@@ -1546,20 +1516,12 @@
 
                                 // phase 2, reinsert into excluded volume of i's neighbors
                                 m_tuner_depletants_phase2->begin();
-<<<<<<< HEAD
-                                param = m_tuner_depletants_phase2->getParam();
-                                args.block_size = param/1000000;
-                                implicit_args.depletants_per_thread = (param % 1000000)/10000;
-                                args.tpp = param%10000;
-                                gpu::hpmc_depletants_auxiliary_phase2<Shape>(args,
-=======
                                 args.d_type_params = m_tuner_depletants_phase2->getDeviceParams()+2;
                                 implicit_args.depletants_per_thread = m_tuner_depletants_phase2->getParam(0);
                                 param = m_tuner_depletants_phase2->getParam(1);
                                 args.block_size = param/100;
                                 args.tpp = param%100;
-                                gpu::hpmc_depletants_auxilliary_phase2<Shape>(args,
->>>>>>> 0ad8165a
+                                gpu::hpmc_depletants_auxiliary_phase2<Shape>(args,
                                     implicit_args,
                                     auxiliary_args,
                                     params.data());
