// Copyright (c) 2009-2019 The Regents of the University of Michigan
// This file is part of the HOOMD-blue project, released under the BSD 3-Clause License.

#pragma once

#include "hoomd/HOOMDMath.h"
#include "hoomd/BoxDim.h"
#include "HPMCPrecisionSetup.h"
#include "hoomd/VectorMath.h"
#include "ShapeSphere.h"
#include "XenoCollide3D.h"
#include "ShapeConvexPolyhedron.h"
#include "hoomd/AABB.h"
#include "OBB.h"

<<<<<<< HEAD
#ifdef NVCC
=======
#ifndef __SHAPE_FACETED_SPHERE_H__
#define __SHAPE_FACETED_SPHERE_H__

/*! \file ShapeFacetedEllipsoid.h
    \brief Defines the faceted ellipsoid shape
*/

/*! The faceted ellipsoid is defined by the intersection of an ellipsoid of half axes a,b,c with
 * planes given by the face normals n and offsets b, obeying the equation:
 *
 * r.n + b <= 0
 *
 * Intersections of planes within the ellipsoid volume are accounted for.
 * Internally, the overlap check works by computing the support function for an ellipsoid
 * deformed into a unit sphere.
 *
 */
// need to declare these class methods with __device__ qualifiers when building in nvcc
// DEVICE is __device__ when included in nvcc and blank when included into the host compiler
#ifdef __HIPCC__
>>>>>>> b1e476b7
#define DEVICE __device__
#define HOSTDEVICE __host__ __device__
#else
#define DEVICE
#define HOSTDEVICE
#endif

namespace hpmc
{

namespace detail
{

/** The faceted ellipsoid is defined by the intersection of an ellipsoid of half axes a,b,c with
 * planes given by the face normals n and offsets b, obeying the equation:
 *
 * r.n + b <= 0
 *
 * Intersections of planes within the ellipsoid volume are accounted for.
 * Internally, the overlap check works by computing the support function for an ellipsoid
 * deformed into a unit sphere.
 *
 */
struct FacetedEllipsoidParams : ShapeParams
    {
    /// Empty constructor
    FacetedEllipsoidParams()
        : verts(),
          additional_verts(),
          n(),
          offset(),
          a(1.0), b(1.0), c(1.0), N(0), ignore(1)
        { }

<<<<<<< HEAD
    #ifndef NVCC
    /// Construct a faceted ellipsoid with n_facet facets
    FacetedEllipsoidParams(unsigned int n_facet, bool managed )
=======
    #ifndef __HIPCC__
    faceted_ellipsoid_params(unsigned int n_facet, bool managed )
>>>>>>> b1e476b7
        : a(1.0), b(1.0), c(1.0), N(n_facet), ignore(0)
        {
        n = ManagedArray<vec3<OverlapReal> >(n_facet, managed);
        offset = ManagedArray<OverlapReal> (n_facet, managed);
        }

    /// Construct from a Python dictionary
    FacetedEllipsoidParams(pybind11::dict v, bool managed=false)
        : FacetedEllipsoidParams(pybind11::len(v["normals"]), managed)
        {
        pybind11::list normals = v["normals"].cast<pybind11::list>();
        pybind11::list offsets = v["offsets"].cast<pybind11::list>();
        pybind11::list vertices = v["vertices"].cast<pybind11::list>();
        a = v["a"].cast<OverlapReal>();
        b = v["b"].cast<OverlapReal>();
        c = v["c"].cast<OverlapReal>();
        pybind11::tuple origin_tuple = v["origin"].cast<pybind11::tuple>();
        ignore = v["ignore_statistics"].cast<unsigned int>();

        if (pybind11::len(offsets) != pybind11::len(normals))
            throw std::runtime_error("Number of normals unequal number of offsets");

        // extract the normals from the python list
        for (unsigned int i = 0; i < len(normals); i++)
            {
            pybind11::list normals_i = pybind11::cast<pybind11::list>(normals[i]);
            if (len(normals_i) != 3)
                throw std::runtime_error("Each normal must have 3 elements: found "
                                        + pybind11::str(normals_i).cast<std::string>()
                                        + " in " + pybind11::str(normals).cast<std::string>());
            n[i] = vec3<OverlapReal>(pybind11::cast<OverlapReal>(normals_i[0]),
                                     pybind11::cast<OverlapReal>(normals_i[1]),
                                     pybind11::cast<OverlapReal>(normals_i[2]));
            offset[i] = pybind11::cast<OverlapReal>(offsets[i]);
            }

        // extract the vertices from the python list
        pybind11::dict verts_dict;
        verts_dict["vertices"] = vertices;
        verts_dict["sweep_radius"] = 0;
        verts_dict["ignore_statistics"] = ignore;
        verts = PolyhedronVertices(verts_dict, managed);

        // scale vertices onto the surface of the ellipsoid
        for (unsigned int i = 0; i < verts.N; ++i)
            {
            verts.x[i] /= a;
            verts.y[i] /= b;
            verts.z[i] /= c;
            }

        // set the origin
        origin = vec3<OverlapReal>(pybind11::cast<OverlapReal>(origin_tuple[0]),
                                   pybind11::cast<OverlapReal>(origin_tuple[1]),
                                   pybind11::cast<OverlapReal>(origin_tuple[2]));

        // add the edge-sphere vertices
        initializeVertices(managed);
        }

    /// Convert parameters to a python dictionary
    pybind11::dict asDict()
        {
        pybind11::dict v;
        pybind11::list vertices = verts.asDict()["vertices"];
        pybind11::list offsets;
        pybind11::list normals;

        for (unsigned int i = 0; i < pybind11::len(vertices); i++)
            {
            pybind11::list vert_i = vertices[i];
            pybind11::list vert;
            OverlapReal x = vert_i[0].cast<OverlapReal>();
            OverlapReal y = vert_i[1].cast<OverlapReal>();
            OverlapReal z = vert_i[2].cast<OverlapReal>();
            vert.append(x * a);
            vert.append(y * b);
            vert.append(z * c);
            vertices[i] = pybind11::tuple(vert);
            }

        for (unsigned int i = 0; i < offset.size(); i++)
            {
            offsets.append(offset[i]);

            vec3<OverlapReal> normal_i = n[i];
            pybind11::list normal_i_list;
            normal_i_list.append(normal_i.x);
            normal_i_list.append(normal_i.y);
            normal_i_list.append(normal_i.z);
            normals.append(pybind11::tuple(normal_i_list));
            }

        pybind11::list origin_list;
        origin_list.append(origin.x);
        origin_list.append(origin.y);
        origin_list.append(origin.z);
        pybind11::tuple origin_tuple = pybind11::tuple(origin_list);

        v["vertices"] = vertices;
        v["normals"] = normals;
        v["offsets"] = offsets;
        v["a"] = a;
        v["b"] = b;
        v["c"] = c;
        v["origin"] = origin_tuple;
        v["ignore_statistics"] = ignore;
        return v;
        }

    /// Generate the intersections points of polyhedron edges with the sphere
    DEVICE void initializeVertices(bool managed=false)
        {
        additional_verts = detail::PolyhedronVertices(2*N*N, managed);
        additional_verts.diameter = OverlapReal(2.0); // for unit sphere
        additional_verts.N = 0;

        // iterate over unique pairs of planes
        for (unsigned int i = 0; i < N; ++i)
            {
            vec3<OverlapReal> n_p(n[i]);
            // transform plane normal into the coordinate system of the unit sphere
            n_p.x *= a; n_p.y *= b; n_p.z *= c;

            OverlapReal b(offset[i]);

            for (unsigned int j = i+1; j < N; ++j)
                {
                vec3<OverlapReal> np2(n[j]);
                // transform plane normal into the coordinate system of the unit sphere
                np2.x *= a; np2.y *= b; np2.z *= c;

                OverlapReal b2 = offset[j];
                OverlapReal np2_sq = dot(np2,np2);

                // determine intersection line between plane i and plane j

                // point on intersection line closest to center of sphere
                OverlapReal dotp = dot(np2,n_p);
                OverlapReal denom = dotp*dotp-dot(n_p,n_p)*np2_sq;
                OverlapReal lambda0 = OverlapReal(2.0)*(b2*dotp - b*np2_sq)/denom;
                OverlapReal lambda1 = OverlapReal(2.0)*(-b2*dot(n_p,n_p)+b*dotp)/denom;

                vec3<OverlapReal> r = -(lambda0*n_p+lambda1*np2)/OverlapReal(2.0);

                // if the line does not intersect the sphere, ignore
                if (dot(r,r) > OverlapReal(1.0))
                    continue;

                // the line intersects with the sphere at two points, one of
                // maximizes the support function
                vec3<OverlapReal> c01 = cross(n_p,np2);
                OverlapReal s = fast::sqrt((OverlapReal(1.0)-dot(r,r))*dot(c01,c01));

                OverlapReal t0 = (-dot(r,c01)-s)/dot(c01,c01);
                OverlapReal t1 = (-dot(r,c01)+s)/dot(c01,c01);

                vec3<OverlapReal> v1 = r+t0*c01;
                vec3<OverlapReal> v2 = r+t1*c01;

                // check first point
                bool allowed = true;
                for (unsigned int k = 0; k < N; ++k)
                    {
                    if (k == i || k == j) continue;

                    vec3<OverlapReal> np3(n[k]);
                    // transform plane normal into the coordinate system of the unit sphere
                    np3.x *= a; np3.y *= b; np3.z *= c;

                    OverlapReal b3(offset[k]);

                    // is this vertex inside the volume bounded by all halfspaces?
                    if (dot(np3,v1) + b3 > OverlapReal(0.0))
                        {
                        allowed = false;
                        break;
                        }
                    }

                if (allowed && dot(v1,v1) <= OverlapReal(1.0+SMALL))
                    {
                    additional_verts.x[additional_verts.N] = v1.x;
                    additional_verts.y[additional_verts.N] = v1.y;
                    additional_verts.z[additional_verts.N] = v1.z;
                    additional_verts.N++;
                    }

                // check second point
                allowed = true;
                for (unsigned int k = 0; k < N; ++k)
                    {
                    if (k == i || k == j) continue;

                    vec3<OverlapReal> np3(n[k]);
                    // transform plane normal into the coordinate system of the unit sphere
                    np3.x *= a; np3.y *= b; np3.z *= c;

                    OverlapReal b3(offset[k]);

                    // is this vertex inside the volume bounded by all halfspaces?
                    if (dot(np3,v2) + b3 > OverlapReal(0.0))
                        {
                        allowed = false;
                        break;
                        }
                    }

                if (allowed && dot(v2,v2) <= (OverlapReal(1.0+SMALL)))
                    {
                    additional_verts.x[additional_verts.N] = v2.x;
                    additional_verts.y[additional_verts.N] = v2.y;
                    additional_verts.z[additional_verts.N] = v2.z;
                    additional_verts.N++;
                    }
                }
            }
        }

    #endif

    /// Vertices of the polyhedron
    PolyhedronVertices verts;

    /// Vertices of the polyhedron edge-sphere intersection
    PolyhedronVertices additional_verts;

    /// Normal vectors of planes
    ManagedArray<vec3<OverlapReal> > n;

    /// Offset of every plane
    ManagedArray<OverlapReal> offset;

    /// First half-axis
    OverlapReal a;

    /// Second half-axis
    OverlapReal b;

    /// Third half-axis
    OverlapReal c;

    /// Origin shift
    vec3<OverlapReal> origin;

    /// Number of cut planes
    unsigned int N;

    /// True when move statistics should not be counted
    unsigned int ignore;

    DEVICE void load_shared(char *& ptr, unsigned int &available_bytes)
        {
        n.load_shared(ptr,available_bytes);
        offset.load_shared(ptr,available_bytes);
        verts.load_shared(ptr,available_bytes);
        additional_verts.load_shared(ptr, available_bytes);
        }

    HOSTDEVICE void allocate_shared(char *& ptr, unsigned int &available_bytes) const
        {
        n.allocate_shared(ptr,available_bytes);
        offset.allocate_shared(ptr,available_bytes);
        verts.allocate_shared(ptr,available_bytes);
        additional_verts.allocate_shared(ptr, available_bytes);
        }

<<<<<<< HEAD
    #ifdef ENABLE_CUDA
=======
    #ifdef ENABLE_HIP
    //! Set CUDA memory hints
>>>>>>> b1e476b7
    void set_memory_hint() const
        {
        n.set_memory_hint();
        offset.set_memory_hint();
        verts.set_memory_hint();
        additional_verts.set_memory_hint();
        }
    #endif
    } __attribute__((aligned(32)));

/// Support function for ShapeFacetedEllipsoid
class SupportFuncFacetedEllipsoid
    {
    public:
        /** Construct a support function for a faceted ellipsoid

            @param _params Parameters of the faceted ellipsoid
            @param _sweep_radius additional sweep radius
        */
        DEVICE SupportFuncFacetedEllipsoid(const FacetedEllipsoidParams& _params,
                                           const OverlapReal& _sweep_radius=OverlapReal(0.0))
            : params(_params), sweep_radius(_sweep_radius)
            {
            }

        DEVICE inline bool isInside(const vec3<OverlapReal>& v,unsigned int plane) const
            {
            // is this vertex masked by a plane?
            vec3<OverlapReal> np = params.n[plane];

            // transform plane normal into the coordinate system of the unit sphere
            // so that dot(np,v) has dimensions of b [length], since v is a unit vector
            np.x *= params.a; np.y *= params.b; np.z *= params.c;
            OverlapReal b = params.offset[plane];

            // is current supporting vertex inside the half-space defined by this plane?
            return (dot(np,v) + b <= OverlapReal(0.0));
            }


        /** Compute the support function

            @param n Normal vector input (in the local frame)
            @returns Local coords of the point furthest in the direction of n
        */
        DEVICE vec3<OverlapReal> operator() (const vec3<OverlapReal>& n_in) const
            {
            // transform support direction into coordinate system of the unit sphere
            vec3<OverlapReal> n(n_in);
            n.x *= params.a; n.y *= params.b; n.z *= params.c;

            OverlapReal nsq = dot(n,n);
            vec3<OverlapReal> n_sphere = n*fast::rsqrt(nsq);

            vec3<OverlapReal> max_vec = n_sphere;
            bool have_vertex = true;

            unsigned int n_planes = params.N;
            for (unsigned int i = 0; i < n_planes; ++i)
                {
                if (! isInside(max_vec,i))
                    {
                    have_vertex = false;
                    break;
                    }
                }

            // iterate over intersecting planes
            for (unsigned int i = 0; i < n_planes; i++)
                {
                vec3<OverlapReal> n_p = params.n[i];
                // transform plane normal into the coordinate system of the unit sphere
                n_p.x *= params.a; n_p.y *= params.b; n_p.z *= params.c;

                OverlapReal np_sq = dot(n_p,n_p);
                OverlapReal b = params.offset[i];

                // compute supporting vertex on intersection boundary (circle)
                // between plane and sphere
                OverlapReal alpha = dot(n_sphere,n_p);
                OverlapReal arg = (OverlapReal(1.0)-alpha*alpha/np_sq);
                vec3<OverlapReal> v;
                if (arg >= OverlapReal(SMALL))
                    {
                    OverlapReal arg2 = OverlapReal(1.0)-b*b/np_sq;
                    OverlapReal invgamma = fast::sqrt(arg2/arg);

                    // Intersection vertex that maximizes support function
                    v = invgamma*(n_sphere-alpha/np_sq*n_p)-n_p*b/np_sq;
                    }
                else
                    {
                    // degenerate case
                    v = -b*n_p/np_sq;
                    }

                bool valid = true;
                for (unsigned int j = 0; j < n_planes; ++j)
                    {
                    if (i!=j && !isInside(v,j))
                        {
                        valid = false;
                        break;
                        }
                    }

                if (valid && (!have_vertex || dot(v,n) > dot(max_vec,n)))
                    {
                    max_vec = v;
                    have_vertex = true;
                    }
                }

            // plane-plane-sphere intersection vertices
            if (params.additional_verts.N)
                {
                detail::SupportFuncConvexPolyhedron s(params.additional_verts);
                vec3<OverlapReal> v = s(n);

                if (! have_vertex || dot(v,n)>dot(max_vec,n))
                    {
                    max_vec = v;
                    have_vertex = true;
                    }
                }

            // plane-plane intersections from user input
            if (params.verts.N)
                {
                detail::SupportFuncConvexPolyhedron s(params.verts);
                vec3<OverlapReal> v = s(n);
                if (dot(v,v) <= OverlapReal(1.0) && (!have_vertex || dot(v,n) > dot(max_vec,n)))
                    {
                    max_vec = v;
                    have_vertex = true;
                    }
                }

            // transform vertex on unit sphere back onto ellipsoid surface
            max_vec.x *= params.a; max_vec.y *= params.b; max_vec.z *= params.c;

            // origin shift
            max_vec -= params.origin;

            // extend out by sweep radius
            return max_vec + (sweep_radius * fast::rsqrt(dot(n_in,n_in))) * n_in;
            }

    private:
        /// Definition of faceted ellipsoid
        const FacetedEllipsoidParams& params;

        /// The radius of a sphere sweeping the shape
        const OverlapReal sweep_radius;
    };



} // end namespace detail


/** Faceted ellipsoid shape

    Implement the HPMC shape interface for a faceted ellipsoid.
*/
struct ShapeFacetedEllipsoid
    {
    /// Define the parameter type
    typedef detail::FacetedEllipsoidParams param_type;

    /// Construct a shape at a given orientation
    DEVICE ShapeFacetedEllipsoid(const quat<Scalar>& _orientation, const param_type& _params)
        : orientation(_orientation), params(_params)
        { }

    /// Check if the shape may be rotated
    DEVICE bool hasOrientation() { return (params.N > 0) ||
        (params.a != params.b) || (params.a != params.c) || (params.b != params.c); }

    /// Check if this shape should be ignored in the move statistics
    DEVICE bool ignoreStatistics() const { return params.ignore; }

    /// Get the circumsphere diameter of the shape
    DEVICE OverlapReal getCircumsphereDiameter() const
        {
        return OverlapReal(2)*detail::max(params.a, detail::max(params.b, params.c));
        }

    /// Get the in-sphere radius of the shape
    DEVICE OverlapReal getInsphereRadius() const
        {
        return 0.0;
        }

<<<<<<< HEAD
    #ifndef NVCC
    /// Return the shape parameters in the `type_shape` format
=======
    #ifndef __HIPCC__
>>>>>>> b1e476b7
    std::string getShapeSpec() const
        {
        throw std::runtime_error("Shape definition not supported for this shape class.");
        }
    #endif

    /// Return the bounding box of the shape in world coordinates
    DEVICE detail::AABB getAABB(const vec3<Scalar>& pos) const
        {
        // use support function of the ellipsoid to determine the furthest extent in each direction
        detail::SupportFuncFacetedEllipsoid sfunc(params);

        vec3<OverlapReal> e_x(1,0,0);
        vec3<OverlapReal> e_y(0,1,0);
        vec3<OverlapReal> e_z(0,0,1);
        quat<OverlapReal> q(orientation);
        vec3<OverlapReal> s_x_plus = rotate(q, sfunc(rotate(conj(q),e_x))+vec3<OverlapReal>(params.origin));
        vec3<OverlapReal> s_y_plus = rotate(q, sfunc(rotate(conj(q),e_y))+vec3<OverlapReal>(params.origin));
        vec3<OverlapReal> s_z_plus = rotate(q, sfunc(rotate(conj(q),e_z))+vec3<OverlapReal>(params.origin));
        vec3<OverlapReal> s_x_minus = rotate(q, sfunc(rotate(conj(q),-e_x))+vec3<OverlapReal>(params.origin));
        vec3<OverlapReal> s_y_minus = rotate(q, sfunc(rotate(conj(q),-e_y))+vec3<OverlapReal>(params.origin));
        vec3<OverlapReal> s_z_minus = rotate(q, sfunc(rotate(conj(q),-e_z))+vec3<OverlapReal>(params.origin));

        // translate out from the position by the furthest extent
        vec3<Scalar> upper(pos.x + s_x_plus.x, pos.y + s_y_plus.y, pos.z + s_z_plus.z);
        vec3<Scalar> lower(pos.x + s_x_minus.x, pos.y + s_y_minus.y, pos.z + s_z_minus.z);

        return detail::AABB(lower, upper);
        }

    /// Return a tight fitting OBB around the shape
    DEVICE detail::OBB getOBB(const vec3<Scalar>& pos) const
        {
        detail::SupportFuncFacetedEllipsoid sfunc(params);
        vec3<OverlapReal> e_x(1,0,0);
        vec3<OverlapReal> e_y(0,1,0);
        vec3<OverlapReal> e_z(0,0,1);
        vec3<OverlapReal> s_x_minus = sfunc(-e_x)+vec3<OverlapReal>(params.origin);
        vec3<OverlapReal> s_y_minus = sfunc(-e_y)+vec3<OverlapReal>(params.origin);
        vec3<OverlapReal> s_z_minus = sfunc(-e_z)+vec3<OverlapReal>(params.origin);
        vec3<OverlapReal> s_x_plus = sfunc(e_x)+vec3<OverlapReal>(params.origin);
        vec3<OverlapReal> s_y_plus = sfunc(e_y)+vec3<OverlapReal>(params.origin);
        vec3<OverlapReal> s_z_plus = sfunc(e_z)+vec3<OverlapReal>(params.origin);

        detail::OBB obb;
        obb.center = pos;
        obb.rotation = orientation;
        obb.lengths.x = detail::max(s_x_plus.x,-s_x_minus.x);
        obb.lengths.y = detail::max(s_y_plus.y,-s_y_minus.y);
        obb.lengths.z = detail::max(s_z_plus.z,-s_z_minus.z);
        return obb;
        }

    /** Returns true if this shape splits the overlap check over several threads of a warp using
        threadIdx.x
    */
    HOSTDEVICE static bool isParallel() { return false; }

    /// Returns true if the overlap check supports sweeping both shapes by a sphere of given radius
    HOSTDEVICE static bool supportsSweepRadius()
        {
        return true;
        }

<<<<<<< HEAD
    /// Orientation of the sphere (unused)
    quat<Scalar> orientation;
=======
    /*!
     * Generate the intersections points of polyhedron edges with the sphere
     */
    DEVICE static void initializeVertices(param_type& _params)
        {
        bool managed = _params.isManaged();

        #ifndef __HIPCC__
        _params.additional_verts = detail::poly3d_verts(2*_params.N*_params.N, managed);
        _params.additional_verts.diameter = OverlapReal(2.0); // for unit sphere
        _params.additional_verts.N = 0;

        // iterate over unique pairs of planes
        for (unsigned int i = 0; i < _params.N; ++i)
            {
            vec3<OverlapReal> n_p(_params.n[i]);
            // transform plane normal into the coordinate system of the unit sphere
            n_p.x *= _params.a; n_p.y *= _params.b; n_p.z *= _params.c;

            OverlapReal b(_params.offset[i]);

            for (unsigned int j = i+1; j < _params.N; ++j)
                {
                vec3<OverlapReal> np2(_params.n[j]);
                // transform plane normal into the coordinate system of the unit sphere
                np2.x *= _params.a; np2.y *= _params.b; np2.z *= _params.c;

                OverlapReal b2 = _params.offset[j];
                OverlapReal np2_sq = dot(np2,np2);

                // determine intersection line between plane i and plane j

                // point on intersection line closest to center of sphere
                OverlapReal dotp = dot(np2,n_p);
                OverlapReal denom = dotp*dotp-dot(n_p,n_p)*np2_sq;
                OverlapReal lambda0 = OverlapReal(2.0)*(b2*dotp - b*np2_sq)/denom;
                OverlapReal lambda1 = OverlapReal(2.0)*(-b2*dot(n_p,n_p)+b*dotp)/denom;

                vec3<OverlapReal> r = -(lambda0*n_p+lambda1*np2)/OverlapReal(2.0);

                // if the line does not intersect the sphere, ignore
                if (dot(r,r) > OverlapReal(1.0))
                    continue;

                // the line intersects with the sphere at two points, one of
                // maximizes the support function
                vec3<OverlapReal> c01 = cross(n_p,np2);
                OverlapReal s = fast::sqrt((OverlapReal(1.0)-dot(r,r))*dot(c01,c01));

                OverlapReal t0 = (-dot(r,c01)-s)/dot(c01,c01);
                OverlapReal t1 = (-dot(r,c01)+s)/dot(c01,c01);

                vec3<OverlapReal> v1 = r+t0*c01;
                vec3<OverlapReal> v2 = r+t1*c01;

                // check first point
                bool allowed = true;
                for (unsigned int k = 0; k < _params.N; ++k)
                    {
                    if (k == i || k == j) continue;

                    vec3<OverlapReal> np3(_params.n[k]);
                    // transform plane normal into the coordinate system of the unit sphere
                    np3.x *= _params.a; np3.y *= _params.b; np3.z *= _params.c;

                    OverlapReal b3(_params.offset[k]);

                    // is this vertex inside the volume bounded by all halfspaces?
                    if (dot(np3,v1) + b3 > OverlapReal(0.0))
                        {
                        allowed = false;
                        break;
                        }
                    }

                if (allowed && dot(v1,v1) <= OverlapReal(1.0+SMALL))
                    {
                    _params.additional_verts.x[_params.additional_verts.N] = v1.x;
                    _params.additional_verts.y[_params.additional_verts.N] = v1.y;
                    _params.additional_verts.z[_params.additional_verts.N] = v1.z;
                    _params.additional_verts.N++;
                    }

                // check second point
                allowed = true;
                for (unsigned int k = 0; k < _params.N; ++k)
                    {
                    if (k == i || k == j) continue;

                    vec3<OverlapReal> np3(_params.n[k]);
                    // transform plane normal into the coordinate system of the unit sphere
                    np3.x *= _params.a; np3.y *= _params.b; np3.z *= _params.c;

                    OverlapReal b3(_params.offset[k]);

                    // is this vertex inside the volume bounded by all halfspaces?
                    if (dot(np3,v2) + b3 > OverlapReal(0.0))
                        {
                        allowed = false;
                        break;
                        }
                    }

                if (allowed && dot(v2,v2) <= (OverlapReal(1.0+SMALL)))
                    {
                    _params.additional_verts.x[_params.additional_verts.N] = v2.x;
                    _params.additional_verts.y[_params.additional_verts.N] = v2.y;
                    _params.additional_verts.z[_params.additional_verts.N] = v2.z;
                    _params.additional_verts.N++;
                    }
                }
            }
        #endif
        }

    quat<Scalar> orientation;    //!< Orientation of the sphere (unused)
>>>>>>> b1e476b7

    /// Faceted sphere parameters
    const param_type& params;
    };

/** Test overlap of faceted ellipsoids

    @param r_ab Vector defining the position of shape b relative to shape a (r_b - r_a)
    @param a first shape
    @param b second shape
    @param err in/out variable incremented when error conditions occur in the overlap test
    @param sweep_radius Additional sphere radius to sweep the shapes with
    @returns true when *a* and *b* overlap, and false when they are disjoint
*/
template <>
DEVICE inline bool test_overlap<ShapeFacetedEllipsoid, ShapeFacetedEllipsoid>(const vec3<Scalar>& r_ab, const ShapeFacetedEllipsoid& a, const ShapeFacetedEllipsoid& b,
    unsigned int& err, Scalar sweep_radius_a, Scalar sweep_radius_b)
    {
    vec3<OverlapReal> dr(r_ab);

    OverlapReal DaDb = a.getCircumsphereDiameter() + b.getCircumsphereDiameter();
    return detail::xenocollide_3d(detail::SupportFuncFacetedEllipsoid(a.params, sweep_radius_a),
                           detail::SupportFuncFacetedEllipsoid(b.params, sweep_radius_b),
                           rotate(conj(quat<OverlapReal>(a.orientation)), dr + rotate(quat<OverlapReal>(b.orientation),b.params.origin))-a.params.origin,
                           conj(quat<OverlapReal>(a.orientation))* quat<OverlapReal>(b.orientation),
                           DaDb/2.0,
                           err);

    }

}; // end namespace hpmc

#undef DEVICE
#undef HOSTDEVICE<|MERGE_RESOLUTION|>--- conflicted
+++ resolved
@@ -13,30 +13,7 @@
 #include "hoomd/AABB.h"
 #include "OBB.h"
 
-<<<<<<< HEAD
-#ifdef NVCC
-=======
-#ifndef __SHAPE_FACETED_SPHERE_H__
-#define __SHAPE_FACETED_SPHERE_H__
-
-/*! \file ShapeFacetedEllipsoid.h
-    \brief Defines the faceted ellipsoid shape
-*/
-
-/*! The faceted ellipsoid is defined by the intersection of an ellipsoid of half axes a,b,c with
- * planes given by the face normals n and offsets b, obeying the equation:
- *
- * r.n + b <= 0
- *
- * Intersections of planes within the ellipsoid volume are accounted for.
- * Internally, the overlap check works by computing the support function for an ellipsoid
- * deformed into a unit sphere.
- *
- */
-// need to declare these class methods with __device__ qualifiers when building in nvcc
-// DEVICE is __device__ when included in nvcc and blank when included into the host compiler
 #ifdef __HIPCC__
->>>>>>> b1e476b7
 #define DEVICE __device__
 #define HOSTDEVICE __host__ __device__
 #else
@@ -71,14 +48,9 @@
           a(1.0), b(1.0), c(1.0), N(0), ignore(1)
         { }
 
-<<<<<<< HEAD
-    #ifndef NVCC
+    #ifndef __HIPCC__
     /// Construct a faceted ellipsoid with n_facet facets
     FacetedEllipsoidParams(unsigned int n_facet, bool managed )
-=======
-    #ifndef __HIPCC__
-    faceted_ellipsoid_params(unsigned int n_facet, bool managed )
->>>>>>> b1e476b7
         : a(1.0), b(1.0), c(1.0), N(n_facet), ignore(0)
         {
         n = ManagedArray<vec3<OverlapReal> >(n_facet, managed);
@@ -346,12 +318,7 @@
         additional_verts.allocate_shared(ptr, available_bytes);
         }
 
-<<<<<<< HEAD
-    #ifdef ENABLE_CUDA
-=======
     #ifdef ENABLE_HIP
-    //! Set CUDA memory hints
->>>>>>> b1e476b7
     void set_memory_hint() const
         {
         n.set_memory_hint();
@@ -546,12 +513,8 @@
         return 0.0;
         }
 
-<<<<<<< HEAD
-    #ifndef NVCC
+    #ifndef __HIPCC__
     /// Return the shape parameters in the `type_shape` format
-=======
-    #ifndef __HIPCC__
->>>>>>> b1e476b7
     std::string getShapeSpec() const
         {
         throw std::runtime_error("Shape definition not supported for this shape class.");
@@ -616,127 +579,8 @@
         return true;
         }
 
-<<<<<<< HEAD
-    /// Orientation of the sphere (unused)
+    /// Orientation of the shape
     quat<Scalar> orientation;
-=======
-    /*!
-     * Generate the intersections points of polyhedron edges with the sphere
-     */
-    DEVICE static void initializeVertices(param_type& _params)
-        {
-        bool managed = _params.isManaged();
-
-        #ifndef __HIPCC__
-        _params.additional_verts = detail::poly3d_verts(2*_params.N*_params.N, managed);
-        _params.additional_verts.diameter = OverlapReal(2.0); // for unit sphere
-        _params.additional_verts.N = 0;
-
-        // iterate over unique pairs of planes
-        for (unsigned int i = 0; i < _params.N; ++i)
-            {
-            vec3<OverlapReal> n_p(_params.n[i]);
-            // transform plane normal into the coordinate system of the unit sphere
-            n_p.x *= _params.a; n_p.y *= _params.b; n_p.z *= _params.c;
-
-            OverlapReal b(_params.offset[i]);
-
-            for (unsigned int j = i+1; j < _params.N; ++j)
-                {
-                vec3<OverlapReal> np2(_params.n[j]);
-                // transform plane normal into the coordinate system of the unit sphere
-                np2.x *= _params.a; np2.y *= _params.b; np2.z *= _params.c;
-
-                OverlapReal b2 = _params.offset[j];
-                OverlapReal np2_sq = dot(np2,np2);
-
-                // determine intersection line between plane i and plane j
-
-                // point on intersection line closest to center of sphere
-                OverlapReal dotp = dot(np2,n_p);
-                OverlapReal denom = dotp*dotp-dot(n_p,n_p)*np2_sq;
-                OverlapReal lambda0 = OverlapReal(2.0)*(b2*dotp - b*np2_sq)/denom;
-                OverlapReal lambda1 = OverlapReal(2.0)*(-b2*dot(n_p,n_p)+b*dotp)/denom;
-
-                vec3<OverlapReal> r = -(lambda0*n_p+lambda1*np2)/OverlapReal(2.0);
-
-                // if the line does not intersect the sphere, ignore
-                if (dot(r,r) > OverlapReal(1.0))
-                    continue;
-
-                // the line intersects with the sphere at two points, one of
-                // maximizes the support function
-                vec3<OverlapReal> c01 = cross(n_p,np2);
-                OverlapReal s = fast::sqrt((OverlapReal(1.0)-dot(r,r))*dot(c01,c01));
-
-                OverlapReal t0 = (-dot(r,c01)-s)/dot(c01,c01);
-                OverlapReal t1 = (-dot(r,c01)+s)/dot(c01,c01);
-
-                vec3<OverlapReal> v1 = r+t0*c01;
-                vec3<OverlapReal> v2 = r+t1*c01;
-
-                // check first point
-                bool allowed = true;
-                for (unsigned int k = 0; k < _params.N; ++k)
-                    {
-                    if (k == i || k == j) continue;
-
-                    vec3<OverlapReal> np3(_params.n[k]);
-                    // transform plane normal into the coordinate system of the unit sphere
-                    np3.x *= _params.a; np3.y *= _params.b; np3.z *= _params.c;
-
-                    OverlapReal b3(_params.offset[k]);
-
-                    // is this vertex inside the volume bounded by all halfspaces?
-                    if (dot(np3,v1) + b3 > OverlapReal(0.0))
-                        {
-                        allowed = false;
-                        break;
-                        }
-                    }
-
-                if (allowed && dot(v1,v1) <= OverlapReal(1.0+SMALL))
-                    {
-                    _params.additional_verts.x[_params.additional_verts.N] = v1.x;
-                    _params.additional_verts.y[_params.additional_verts.N] = v1.y;
-                    _params.additional_verts.z[_params.additional_verts.N] = v1.z;
-                    _params.additional_verts.N++;
-                    }
-
-                // check second point
-                allowed = true;
-                for (unsigned int k = 0; k < _params.N; ++k)
-                    {
-                    if (k == i || k == j) continue;
-
-                    vec3<OverlapReal> np3(_params.n[k]);
-                    // transform plane normal into the coordinate system of the unit sphere
-                    np3.x *= _params.a; np3.y *= _params.b; np3.z *= _params.c;
-
-                    OverlapReal b3(_params.offset[k]);
-
-                    // is this vertex inside the volume bounded by all halfspaces?
-                    if (dot(np3,v2) + b3 > OverlapReal(0.0))
-                        {
-                        allowed = false;
-                        break;
-                        }
-                    }
-
-                if (allowed && dot(v2,v2) <= (OverlapReal(1.0+SMALL)))
-                    {
-                    _params.additional_verts.x[_params.additional_verts.N] = v2.x;
-                    _params.additional_verts.y[_params.additional_verts.N] = v2.y;
-                    _params.additional_verts.z[_params.additional_verts.N] = v2.z;
-                    _params.additional_verts.N++;
-                    }
-                }
-            }
-        #endif
-        }
-
-    quat<Scalar> orientation;    //!< Orientation of the sphere (unused)
->>>>>>> b1e476b7
 
     /// Faceted sphere parameters
     const param_type& params;
