// Copyright (c) 2009-2016 The Regents of the University of Michigan
// This file is part of the HOOMD-blue project, released under the BSD 3-Clause License.


// Maintainer: mphoward

/*! \file HOOMDDumpWriter.cc
    \brief Defines the HOOMDDumpWriter class
*/

#include "HOOMDDumpWriter.h"
#include "hoomd/BondedGroupData.h"

#include <hoomd/extern/pybind/include/pybind11/pybind11.h>
using namespace boost::python;

#include <sstream>
#include <fstream>
#include <stdexcept>
#include <iomanip>
#include <memory>

#ifdef ENABLE_MPI
#include "hoomd/Communicator.h"
#endif

using namespace std;
using namespace boost;

/*! \param sysdef SystemDefinition containing the ParticleData to dump
    \param base_fname The base name of the file xml file to output the information
    \param group ParticleGroup to dump to file
    \param mode_restart Set to true to enable restart writing mode. False writes one XML file per time step.

    \note .timestep.xml will be apended to the end of \a base_fname when analyze() is called.
*/
<<<<<<< HEAD
HOOMDDumpWriter::HOOMDDumpWriter(std::shared_ptr<SystemDefinition> sysdef, std::string base_fname, bool mode_restart)
        : Analyzer(sysdef), m_base_fname(base_fname), m_output_position(true),
=======
HOOMDDumpWriter::HOOMDDumpWriter(boost::shared_ptr<SystemDefinition> sysdef,
                                 const std::string& base_fname,
                                 boost::shared_ptr<ParticleGroup> group,
                                 bool mode_restart)
        : Analyzer(sysdef), m_base_fname(base_fname), m_group(group), m_output_position(true),
>>>>>>> 86926b80
        m_output_image(false), m_output_velocity(false), m_output_mass(false), m_output_diameter(false),
        m_output_type(false), m_output_bond(false), m_output_angle(false),
        m_output_dihedral(false), m_output_improper(false), m_output_constraint(false),
        m_output_accel(false), m_output_body(false),
        m_output_charge(false), m_output_orientation(false), m_output_angmom(false),
        m_output_moment_inertia(false), m_vizsigma_set(false), m_mode_restart(mode_restart)
    {
    m_exec_conf->msg->notice(5) << "Constructing HOOMDDumpWriter: " << base_fname << endl;
    }

HOOMDDumpWriter::~HOOMDDumpWriter()
    {
    m_exec_conf->msg->notice(5) << "Destroying HOOMDDumpWriter" << endl;
    }

/*! \param enable Set to true to enable the writing of particle positions to the files in analyze()
*/
void HOOMDDumpWriter::setOutputPosition(bool enable)
    {
    m_output_position = enable;
    }

/*! \param enable Set to true to enable the writing of particle images to the files in analyze()
*/
void HOOMDDumpWriter::setOutputImage(bool enable)
    {
    m_output_image = enable;
    }

/*!\param enable Set to true to output particle velocities to the XML file on the next call to analyze()
*/
void HOOMDDumpWriter::setOutputVelocity(bool enable)
    {
    m_output_velocity = enable;
    }

/*!\param enable Set to true to output particle masses to the XML file on the next call to analyze()
*/
void HOOMDDumpWriter::setOutputMass(bool enable)
    {
    m_output_mass = enable;
    }

/*!\param enable Set to true to output particle diameters to the XML file on the next call to analyze()
*/
void HOOMDDumpWriter::setOutputDiameter(bool enable)
    {
    m_output_diameter = enable;
    }

/*! \param enable Set to true to output particle types to the XML file on the next call to analyze()
*/
void HOOMDDumpWriter::setOutputType(bool enable)
    {
    m_output_type = enable;
    }
/*! \param enable Set to true to output bonds to the XML file on the next call to analyze()
*/
void HOOMDDumpWriter::setOutputBond(bool enable)
    {
    m_output_bond = enable;
    }
/*! \param enable Set to true to output angles to the XML file on the next call to analyze()
*/
void HOOMDDumpWriter::setOutputAngle(bool enable)
    {
    m_output_angle = enable;
    }
/*! \param enable Set to true to output dihedrals to the XML file on the next call to analyze()
*/
void HOOMDDumpWriter::setOutputDihedral(bool enable)
    {
    m_output_dihedral = enable;
    }
/*! \param enable Set to true to output impropers to the XML file on the next call to analyze()
*/
void HOOMDDumpWriter::setOutputImproper(bool enable)
    {
    m_output_improper = enable;
    }

/*! \param enable Set to true to output constraints to the XML file on the next call to analyze()
*/
void HOOMDDumpWriter::setOutputConstraint(bool enable)
    {
    m_output_constraint = enable;
    }

/*! \param enable Set to true to output acceleration to the XML file on the next call to analyze()
*/
void HOOMDDumpWriter::setOutputAccel(bool enable)
    {
    m_output_accel = enable;
    }
/*! \param enable Set to true to output body to the XML file on the next call to analyze()
*/
void HOOMDDumpWriter::setOutputBody(bool enable)
    {
    m_output_body = enable;
    }

/*! \param enable Set to true to output body to the XML file on the next call to analyze()
*/
void HOOMDDumpWriter::setOutputCharge(bool enable)
    {
    m_output_charge = enable;
    }

/*! \param enable Set to true to output orientation to the XML file on the next call to analyze()
*/
void HOOMDDumpWriter::setOutputOrientation(bool enable)
    {
    m_output_orientation = enable;
    }

/*! \param enable Set to true to output orientation to the XML file on the next call to analyze()
*/
void HOOMDDumpWriter::setOutputAngularMomentum(bool enable)
    {
    m_output_angmom = enable;
    }

/*! \param enable Set to true to output moment_inertia to the XML file on the next call to analyze()
*/
void HOOMDDumpWriter::setOutputMomentInertia(bool enable)
    {
    m_output_moment_inertia = enable;
    }

/*! \param fname File name to write
    \param timestep Current time step of the simulation
*/
void HOOMDDumpWriter::writeFile(std::string fname, unsigned int timestep)
    {
    // acquire the particle data
    SnapshotParticleData<Scalar> snapshot;

    m_pdata->takeSnapshot(snapshot);

    BondData::Snapshot bdata_snapshot;
    if (m_output_bond) m_sysdef->getBondData()->takeSnapshot(bdata_snapshot);

    AngleData::Snapshot adata_snapshot;
    if (m_output_angle) m_sysdef->getAngleData()->takeSnapshot(adata_snapshot);

    DihedralData::Snapshot ddata_snapshot;
    if (m_output_dihedral) m_sysdef->getDihedralData()->takeSnapshot(ddata_snapshot);

    ImproperData::Snapshot idata_snapshot;
    if (m_output_improper) m_sysdef->getImproperData()->takeSnapshot(idata_snapshot);

    ConstraintData::Snapshot cdata_snapshot;
    if (m_output_constraint) m_sysdef->getConstraintData()->takeSnapshot(cdata_snapshot);


#ifdef ENABLE_MPI
    // only the root processor writes the output file
    if (m_pdata->getDomainDecomposition() && ! m_exec_conf->isRoot())
        return;
#endif

    // open the file for writing
    ofstream f(fname.c_str());

    if (!f.good())
        {
        m_exec_conf->msg->error() << "dump.xml: Unable to open dump file for writing: " << fname << endl;
        throw runtime_error("Error writting hoomd_xml dump file");
        }

    BoxDim box = m_pdata->getGlobalBox();
    Scalar3 L = box.getL();
    Scalar xy = box.getTiltFactorXY();
    Scalar xz = box.getTiltFactorXZ();
    Scalar yz = box.getTiltFactorYZ();

    // number of members in the group
    const unsigned int N = m_group->getNumMembersGlobal();

    f.precision(13);
    f << "<?xml version=\"1.0\" encoding=\"UTF-8\"?>" << "\n";
    f << "<hoomd_xml version=\"1.7\">" << "\n";
    f << "<configuration time_step=\"" << timestep << "\" "
      << "dimensions=\"" << m_sysdef->getNDimensions() << "\" "
      << "natoms=\"" << N << "\" ";
    if (m_vizsigma_set)
        f << "vizsigma=\"" << m_vizsigma << "\" ";
    f << ">" << "\n";
    f << "<box " << "lx=\"" << L.x << "\" ly=\""<< L.y << "\" lz=\""<< L.z
      << "\" xy=\"" << xy << "\" xz=\"" << xz << "\" yz=\"" << yz << "\"/>" << "\n";

    f.precision(12);

    // If the position flag is true output the position of all particles to the file
    if (m_output_position)
        {
        f << "<position num=\"" << N << "\">" << "\n";

        for (unsigned int group_idx = 0; group_idx < N; ++group_idx)
            {
            const unsigned int tag = m_group->getMemberTag(group_idx);
            vec3<Scalar> pos = snapshot.pos[tag];

            f << pos.x << " " << pos.y << " "<< pos.z << "\n";

            if (!f.good())
                {
                m_exec_conf->msg->error() << "dump.xml: I/O error while writing HOOMD dump file" << endl;
                throw runtime_error("Error writting HOOMD dump file");
                }
            }

        f <<"</position>" << "\n";
        }

    // If the image flag is true, output the image of each particle to the file
    if (m_output_image)
        {
        f << "<image num=\"" << N << "\">" << "\n";

        for (unsigned int group_idx = 0; group_idx < N; ++group_idx)
            {
            const unsigned int tag = m_group->getMemberTag(group_idx);
            int3 image = snapshot.image[tag];

            f << image.x << " " << image.y << " "<< image.z << "\n";
            if (!f.good())
                {
                m_exec_conf->msg->error() << "dump.xml: I/O error while writing HOOMD dump file" << endl;
                throw runtime_error("Error writting HOOMD dump file");
                }
            }

        f <<"</image>" << "\n";
        }

    // If the velocity flag is true output the velocity of all particles to the file
    if (m_output_velocity)
        {
        f <<"<velocity num=\"" << N << "\">" << "\n";

        for (unsigned int group_idx = 0; group_idx < N; ++group_idx)
            {
            const unsigned int tag = m_group->getMemberTag(group_idx);
            vec3<Scalar> vel = snapshot.vel[tag];

            f << vel.x << " " << vel.y << " " << vel.z << "\n";
            if (!f.good())
                {
                m_exec_conf->msg->error() << "dump.xml: I/O error while writing HOOMD dump file" << endl;
                throw runtime_error("Error writting HOOMD dump file");
                }
            }

        f <<"</velocity>" << "\n";
        }

    // If the velocity flag is true output the velocity of all particles to the file
    if (m_output_accel)
        {
        f <<"<acceleration num=\"" << N << "\">" << "\n";

        for (unsigned int group_idx = 0; group_idx < N; ++group_idx)
            {
            const unsigned int tag = m_group->getMemberTag(group_idx);
            vec3<Scalar> accel = snapshot.accel[tag];

            f << accel.x << " " << accel.y << " " << accel.z << "\n";
            if (!f.good())
                {
                m_exec_conf->msg->error() << "dump.xml: I/O error while writing HOOMD dump file" << endl;
                throw runtime_error("Error writting HOOMD dump file");
                }
            }

        f <<"</acceleration>" << "\n";
        }

    // If the mass flag is true output the mass of all particles to the file
    if (m_output_mass)
        {
        f <<"<mass num=\"" << N << "\">" << "\n";

        for (unsigned int group_idx = 0; group_idx < N; ++group_idx)
            {
            const unsigned int tag = m_group->getMemberTag(group_idx);
            Scalar mass = snapshot.mass[tag];

            f << mass << "\n";
            if (!f.good())
                {
                m_exec_conf->msg->error() << "dump.xml: I/O error while writing HOOMD dump file" << endl;
                throw runtime_error("Error writting HOOMD dump file");
                }
            }

        f <<"</mass>" << "\n";
        }

    // If the charge flag is true output the mass of all particles to the file
    if (m_output_charge)
        {
        f <<"<charge num=\"" << N << "\">" << "\n";

        for (unsigned int group_idx = 0; group_idx < N; ++group_idx)
            {
            const unsigned int tag = m_group->getMemberTag(group_idx);
            Scalar charge = snapshot.charge[tag];

            f << charge << "\n";
            if (!f.good())
                {
                m_exec_conf->msg->error() << "dump.xml: I/O error while writing HOOMD dump file" << endl;
                throw runtime_error("Error writting HOOMD dump file");
                }
            }

        f <<"</charge>" << "\n";
        }

    // If the diameter flag is true output the mass of all particles to the file
    if (m_output_diameter)
        {
<<<<<<< HEAD
        f << "<bond num=\"" << bdata_snapshot.groups.size() << "\">" << "\n";
        std::shared_ptr<BondData> bond_data = m_sysdef->getBondData();
=======
        f <<"<diameter num=\"" << N << "\">" << "\n";
>>>>>>> 86926b80

        for (unsigned int group_idx = 0; group_idx < N; ++group_idx)
            {
            const unsigned int tag = m_group->getMemberTag(group_idx);
            Scalar diameter = snapshot.diameter[tag];

<<<<<<< HEAD
        f << "</bond>" << "\n";
        }

    // if the angle flag is true, output the angles to the xml file
    if (m_output_angle)
        {
        f << "<angle num=\"" << adata_snapshot.groups.size() << "\">" << "\n";
        std::shared_ptr<AngleData> angle_data = m_sysdef->getAngleData();

        // loop over all angles and write them out
        for (unsigned int i = 0; i < adata_snapshot.groups.size(); i++)
            {
            AngleData::members_t angle = adata_snapshot.groups[i];
            unsigned int angle_type = adata_snapshot.type_id[i];
            f << angle_data->getNameByType(angle_type) << " " << angle.tag[0]  << " " << angle.tag[1] << " " << angle.tag[2] << "\n";
=======
            f << diameter << "\n";
            if (!f.good())
                {
                m_exec_conf->msg->error() << "dump.xml: I/O error while writing HOOMD dump file" << endl;
                throw runtime_error("Error writting HOOMD dump file");
                }
>>>>>>> 86926b80
            }

        f <<"</diameter>" << "\n";
        }

    // If the Type flag is true output the types of all particles to an xml file
    if  (m_output_type)
        {
<<<<<<< HEAD
        f << "<dihedral num=\"" << ddata_snapshot.groups.size() << "\">" << "\n";
        std::shared_ptr<DihedralData> dihedral_data = m_sysdef->getDihedralData();
=======
        f <<"<type num=\"" << N << "\">" << "\n";
>>>>>>> 86926b80

        for (unsigned int group_idx = 0; group_idx < N; ++group_idx)
            {
            const unsigned int tag = m_group->getMemberTag(group_idx);
            unsigned int type = snapshot.type[tag];

<<<<<<< HEAD
        f << "</dihedral>" << "\n";
        }

    // if improper is true, write out impropers to the xml file
    if (m_output_improper)
        {
        f << "<improper num=\"" << idata_snapshot.groups.size() << "\">" << "\n";
        std::shared_ptr<ImproperData> improper_data = m_sysdef->getImproperData();

        // loop over all angles and write them out
        for (unsigned int i = 0; i < idata_snapshot.groups.size(); i++)
            {
            ImproperData::members_t improper = idata_snapshot.groups[i];
            unsigned int improper_type = idata_snapshot.type_id[i];
            f << improper_data->getNameByType(improper_type) << " " << improper.tag[0]  << " " << improper.tag[1] << " "
            << improper.tag[2] << " " << improper.tag[3] << "\n";
=======
            f << m_pdata->getNameByType(type) << "\n";
            if (!f.good())
                {
                m_exec_conf->msg->error() << "dump.xml: I/O error while writing HOOMD dump file" << endl;
                throw runtime_error("Error writting HOOMD dump file");
                }
>>>>>>> 86926b80
            }

        f <<"</type>" << "\n";
        }

    // If the body flag is true output the bodies of all particles to an xml file
    if  (m_output_body)
        {
<<<<<<< HEAD
        f << "<constraint num=\"" << cdata_snapshot.groups.size() << "\">" << "\n";
        std::shared_ptr<ConstraintData> constraint_data = m_sysdef->getConstraintData();
=======
        f <<"<body num=\"" << N << "\">" << "\n";
>>>>>>> 86926b80

        for (unsigned int group_idx = 0; group_idx < N; ++group_idx)
            {
            const unsigned int tag = m_group->getMemberTag(group_idx);
            unsigned int body = snapshot.body[tag];
            int out = (body == NO_BODY) ? -1 : (int)body;

            f << out << "\n";
            if (!f.good())
                {
                m_exec_conf->msg->error() << "dump.xml: I/O error while writing HOOMD dump file" << endl;
                throw runtime_error("Error writting HOOMD dump file");
                }
            }

        f <<"</body>" << "\n";
        }

    // if the orientation flag is set, write out the orientation quaternion to the XML file
    if (m_output_orientation)
        {
        f << "<orientation num=\"" << N << "\">" << "\n";

        for (unsigned int group_idx = 0; group_idx < N; ++group_idx)
            {
            const unsigned int tag = m_group->getMemberTag(group_idx);
            Scalar4 orientation = quat_to_scalar4(snapshot.orientation[tag]);

            f << orientation.x << " " << orientation.y << " " << orientation.z << " " << orientation.w << "\n";
            if (!f.good())
                {
                m_exec_conf->msg->error() << "dump.xml: I/O error while writing HOOMD dump file" << endl;
                throw runtime_error("Error writting HOOMD dump file");
                }
            }
        f << "</orientation>" << "\n";
        }

    // if the angmom flag is set, write out the angular momentum quaternion to the XML file
    if (m_output_angmom)
        {
        f << "<angmom num=\"" << N << "\">" << "\n";

        for (unsigned int group_idx = 0; group_idx < N; ++group_idx)
            {
            const unsigned int tag = m_group->getMemberTag(group_idx);
            Scalar4 angmom = quat_to_scalar4(snapshot.angmom[tag]);

            f << angmom.x << " " << angmom.y << " " << angmom.z << " " << angmom.w << "\n";
            if (!f.good())
                {
                m_exec_conf->msg->error() << "dump.xml: I/O error while writing HOOMD dump file" << endl;
                throw runtime_error("Error writting HOOMD dump file");
                }
            }

        f << "</angmom>" << "\n";
        }

    // if the moment_inertia flag is set, write out the principal moments of inertia to the XML file
    if (m_output_moment_inertia)
        {
        f << "<moment_inertia num=\"" << N << "\">" << "\n";

        for (unsigned int group_idx = 0; group_idx < N; ++group_idx)
            {
            const unsigned int tag = m_group->getMemberTag(group_idx);
            Scalar3 I = vec_to_scalar3(snapshot.inertia[tag]);

            f << I.x << " " << I.y << " " << I.z << "\n";
            if (!f.good())
                {
                m_exec_conf->msg->error() << "dump.xml: I/O error while writing HOOMD dump file" << endl;
                throw runtime_error("Error writting HOOMD dump file");
                }
            }

        f << "</moment_inertia>" << "\n";
        }

    // only write the topology when the group size is the same as the system size
    if (N == m_pdata->getNGlobal())
        {
        // if the bond flag is true, output the bonds to the xml file
        if (m_output_bond)
            {
            f << "<bond num=\"" << bdata_snapshot.groups.size() << "\">" << "\n";
            boost::shared_ptr<BondData> bond_data = m_sysdef->getBondData();

            // loop over all bonds and write them out
            for (unsigned int i = 0; i < bdata_snapshot.groups.size(); i++)
                {
                BondData::members_t bond = bdata_snapshot.groups[i];
                unsigned int bond_type = bdata_snapshot.type_id[i];
                f << bond_data->getNameByType(bond_type) << " " << bond.tag[0] << " " << bond.tag[1] << "\n";
                }

            f << "</bond>" << "\n";
            }

        // if the angle flag is true, output the angles to the xml file
        if (m_output_angle)
            {
            f << "<angle num=\"" << adata_snapshot.groups.size() << "\">" << "\n";
            boost::shared_ptr<AngleData> angle_data = m_sysdef->getAngleData();

            // loop over all angles and write them out
            for (unsigned int i = 0; i < adata_snapshot.groups.size(); i++)
                {
                AngleData::members_t angle = adata_snapshot.groups[i];
                unsigned int angle_type = adata_snapshot.type_id[i];
                f << angle_data->getNameByType(angle_type) << " " << angle.tag[0]  << " " << angle.tag[1] << " " << angle.tag[2] << "\n";
                }

            f << "</angle>" << "\n";
            }

        // if dihedral is true, write out dihedrals to the xml file
        if (m_output_dihedral)
            {
            f << "<dihedral num=\"" << ddata_snapshot.groups.size() << "\">" << "\n";
            boost::shared_ptr<DihedralData> dihedral_data = m_sysdef->getDihedralData();

            // loop over all angles and write them out
            for (unsigned int i = 0; i < ddata_snapshot.groups.size(); i++)
                {
                DihedralData::members_t dihedral = ddata_snapshot.groups[i];
                unsigned int dihedral_type = ddata_snapshot.type_id[i];
                f << dihedral_data->getNameByType(dihedral_type) << " " << dihedral.tag[0]  << " " << dihedral.tag[1] << " "
                << dihedral.tag[2] << " " << dihedral.tag[3] << "\n";
                }

            f << "</dihedral>" << "\n";
            }

        // if improper is true, write out impropers to the xml file
        if (m_output_improper)
            {
            f << "<improper num=\"" << idata_snapshot.groups.size() << "\">" << "\n";
            boost::shared_ptr<ImproperData> improper_data = m_sysdef->getImproperData();

            // loop over all angles and write them out
            for (unsigned int i = 0; i < idata_snapshot.groups.size(); i++)
                {
                ImproperData::members_t improper = idata_snapshot.groups[i];
                unsigned int improper_type = idata_snapshot.type_id[i];
                f << improper_data->getNameByType(improper_type) << " " << improper.tag[0]  << " " << improper.tag[1] << " "
                << improper.tag[2] << " " << improper.tag[3] << "\n";
                }

            f << "</improper>" << "\n";
            }

        // if constraint is true, write out constraints to the xml file
        if (m_output_constraint)
            {
            f << "<constraint num=\"" << cdata_snapshot.groups.size() << "\">" << "\n";

            // loop over all angles and write them out
            for (unsigned int i = 0; i < cdata_snapshot.groups.size(); i++)
                {
                ConstraintData::members_t constraint = cdata_snapshot.groups[i];
                Scalar constraint_dist = cdata_snapshot.val[i];
                f << constraint.tag[0]  << " " << constraint.tag[1] << " " << constraint_dist << "\n";
                }

            f << "</constraint>" << "\n";
            }
        }

    f << "</configuration>" << "\n";
    f << "</hoomd_xml>" << "\n";

    if (!f.good())
        {
        m_exec_conf->msg->error() << "dump.xml: I/O error while writing HOOMD dump file" << endl;
        throw runtime_error("Error writting HOOMD dump file");
        }

    f.close();

    }

/*! \param timestep Current time step of the simulation
    Writes a snapshot of the current state of the ParticleData to a hoomd_xml file.
*/
void HOOMDDumpWriter::analyze(unsigned int timestep)
    {
    if (m_prof)
        m_prof->push("Dump XML");

    if (m_mode_restart)
        {
        string tmp_file = m_base_fname + string(".tmp");
        writeFile(tmp_file, timestep);
#ifdef ENABLE_MPI
        // only the root processor writes the output file
        if (m_pdata->getDomainDecomposition() && ! m_exec_conf->isRoot())
            {
            if (m_prof)
                m_prof->pop();
	    return;
            }
#endif
        if (rename(tmp_file.c_str(), m_base_fname.c_str()) != 0)
            {
            m_exec_conf->msg->error() << "dump.xml: Error renaming restart file." << endl;
            throw runtime_error("Error writing restart file");
            }
        }
    else
        {
        ostringstream full_fname;
        string filetype = ".xml";

        // Generate a filename with the timestep padded to ten zeros
        full_fname << m_base_fname << "." << setfill('0') << setw(10) << timestep << filetype;
        writeFile(full_fname.str(), timestep);
        }

    if (m_prof)
        m_prof->pop();
    }

void export_HOOMDDumpWriter()
    {
<<<<<<< HEAD
    class_<HOOMDDumpWriter, std::shared_ptr<HOOMDDumpWriter>, bases<Analyzer>, boost::noncopyable>
    ("HOOMDDumpWriter", init< std::shared_ptr<SystemDefinition>, std::string, bool >())
=======
    class_<HOOMDDumpWriter, boost::shared_ptr<HOOMDDumpWriter>, bases<Analyzer>, boost::noncopyable>
    ("HOOMDDumpWriter", init< boost::shared_ptr<SystemDefinition>,
                              std::string,
                              boost::shared_ptr<ParticleGroup>,
                              bool >())
>>>>>>> 86926b80
    .def("setOutputPosition", &HOOMDDumpWriter::setOutputPosition)
    .def("setOutputImage", &HOOMDDumpWriter::setOutputImage)
    .def("setOutputVelocity", &HOOMDDumpWriter::setOutputVelocity)
    .def("setOutputMass", &HOOMDDumpWriter::setOutputMass)
    .def("setOutputDiameter", &HOOMDDumpWriter::setOutputDiameter)
    .def("setOutputType", &HOOMDDumpWriter::setOutputType)
    .def("setOutputBody", &HOOMDDumpWriter::setOutputBody)
    .def("setOutputBond", &HOOMDDumpWriter::setOutputBond)
    .def("setOutputAngle", &HOOMDDumpWriter::setOutputAngle)
    .def("setOutputDihedral", &HOOMDDumpWriter::setOutputDihedral)
    .def("setOutputImproper", &HOOMDDumpWriter::setOutputImproper)
    .def("setOutputConstraint", &HOOMDDumpWriter::setOutputConstraint)
    .def("setOutputAccel", &HOOMDDumpWriter::setOutputAccel)
    .def("setOutputCharge", &HOOMDDumpWriter::setOutputCharge)
    .def("setOutputOrientation", &HOOMDDumpWriter::setOutputOrientation)
    .def("setOutputAngularMomentum", &HOOMDDumpWriter::setOutputAngularMomentum)
    .def("setOutputMomentInertia", &HOOMDDumpWriter::setOutputMomentInertia)
    .def("setVizSigma", &HOOMDDumpWriter::setVizSigma)
    .def("writeFile", &HOOMDDumpWriter::writeFile)
    ;
    }<|MERGE_RESOLUTION|>--- conflicted
+++ resolved
@@ -34,16 +34,11 @@
 
     \note .timestep.xml will be apended to the end of \a base_fname when analyze() is called.
 */
-<<<<<<< HEAD
-HOOMDDumpWriter::HOOMDDumpWriter(std::shared_ptr<SystemDefinition> sysdef, std::string base_fname, bool mode_restart)
-        : Analyzer(sysdef), m_base_fname(base_fname), m_output_position(true),
-=======
-HOOMDDumpWriter::HOOMDDumpWriter(boost::shared_ptr<SystemDefinition> sysdef,
+HOOMDDumpWriter::HOOMDDumpWriter(std::shared_ptr<SystemDefinition> sysdef,
                                  const std::string& base_fname,
-                                 boost::shared_ptr<ParticleGroup> group,
+                                 std::shared_ptr<ParticleGroup> group,
                                  bool mode_restart)
         : Analyzer(sysdef), m_base_fname(base_fname), m_group(group), m_output_position(true),
->>>>>>> 86926b80
         m_output_image(false), m_output_velocity(false), m_output_mass(false), m_output_diameter(false),
         m_output_type(false), m_output_bond(false), m_output_angle(false),
         m_output_dihedral(false), m_output_improper(false), m_output_constraint(false),
@@ -367,42 +362,19 @@
     // If the diameter flag is true output the mass of all particles to the file
     if (m_output_diameter)
         {
-<<<<<<< HEAD
-        f << "<bond num=\"" << bdata_snapshot.groups.size() << "\">" << "\n";
-        std::shared_ptr<BondData> bond_data = m_sysdef->getBondData();
-=======
         f <<"<diameter num=\"" << N << "\">" << "\n";
->>>>>>> 86926b80
 
         for (unsigned int group_idx = 0; group_idx < N; ++group_idx)
             {
             const unsigned int tag = m_group->getMemberTag(group_idx);
             Scalar diameter = snapshot.diameter[tag];
 
-<<<<<<< HEAD
-        f << "</bond>" << "\n";
-        }
-
-    // if the angle flag is true, output the angles to the xml file
-    if (m_output_angle)
-        {
-        f << "<angle num=\"" << adata_snapshot.groups.size() << "\">" << "\n";
-        std::shared_ptr<AngleData> angle_data = m_sysdef->getAngleData();
-
-        // loop over all angles and write them out
-        for (unsigned int i = 0; i < adata_snapshot.groups.size(); i++)
-            {
-            AngleData::members_t angle = adata_snapshot.groups[i];
-            unsigned int angle_type = adata_snapshot.type_id[i];
-            f << angle_data->getNameByType(angle_type) << " " << angle.tag[0]  << " " << angle.tag[1] << " " << angle.tag[2] << "\n";
-=======
             f << diameter << "\n";
             if (!f.good())
                 {
                 m_exec_conf->msg->error() << "dump.xml: I/O error while writing HOOMD dump file" << endl;
                 throw runtime_error("Error writting HOOMD dump file");
                 }
->>>>>>> 86926b80
             }
 
         f <<"</diameter>" << "\n";
@@ -411,43 +383,19 @@
     // If the Type flag is true output the types of all particles to an xml file
     if  (m_output_type)
         {
-<<<<<<< HEAD
-        f << "<dihedral num=\"" << ddata_snapshot.groups.size() << "\">" << "\n";
-        std::shared_ptr<DihedralData> dihedral_data = m_sysdef->getDihedralData();
-=======
         f <<"<type num=\"" << N << "\">" << "\n";
->>>>>>> 86926b80
 
         for (unsigned int group_idx = 0; group_idx < N; ++group_idx)
             {
             const unsigned int tag = m_group->getMemberTag(group_idx);
             unsigned int type = snapshot.type[tag];
 
-<<<<<<< HEAD
-        f << "</dihedral>" << "\n";
-        }
-
-    // if improper is true, write out impropers to the xml file
-    if (m_output_improper)
-        {
-        f << "<improper num=\"" << idata_snapshot.groups.size() << "\">" << "\n";
-        std::shared_ptr<ImproperData> improper_data = m_sysdef->getImproperData();
-
-        // loop over all angles and write them out
-        for (unsigned int i = 0; i < idata_snapshot.groups.size(); i++)
-            {
-            ImproperData::members_t improper = idata_snapshot.groups[i];
-            unsigned int improper_type = idata_snapshot.type_id[i];
-            f << improper_data->getNameByType(improper_type) << " " << improper.tag[0]  << " " << improper.tag[1] << " "
-            << improper.tag[2] << " " << improper.tag[3] << "\n";
-=======
             f << m_pdata->getNameByType(type) << "\n";
             if (!f.good())
                 {
                 m_exec_conf->msg->error() << "dump.xml: I/O error while writing HOOMD dump file" << endl;
                 throw runtime_error("Error writting HOOMD dump file");
                 }
->>>>>>> 86926b80
             }
 
         f <<"</type>" << "\n";
@@ -456,12 +404,7 @@
     // If the body flag is true output the bodies of all particles to an xml file
     if  (m_output_body)
         {
-<<<<<<< HEAD
-        f << "<constraint num=\"" << cdata_snapshot.groups.size() << "\">" << "\n";
-        std::shared_ptr<ConstraintData> constraint_data = m_sysdef->getConstraintData();
-=======
         f <<"<body num=\"" << N << "\">" << "\n";
->>>>>>> 86926b80
 
         for (unsigned int group_idx = 0; group_idx < N; ++group_idx)
             {
@@ -549,7 +492,7 @@
         if (m_output_bond)
             {
             f << "<bond num=\"" << bdata_snapshot.groups.size() << "\">" << "\n";
-            boost::shared_ptr<BondData> bond_data = m_sysdef->getBondData();
+            std::shared_ptr<BondData> bond_data = m_sysdef->getBondData();
 
             // loop over all bonds and write them out
             for (unsigned int i = 0; i < bdata_snapshot.groups.size(); i++)
@@ -566,7 +509,7 @@
         if (m_output_angle)
             {
             f << "<angle num=\"" << adata_snapshot.groups.size() << "\">" << "\n";
-            boost::shared_ptr<AngleData> angle_data = m_sysdef->getAngleData();
+            std::shared_ptr<AngleData> angle_data = m_sysdef->getAngleData();
 
             // loop over all angles and write them out
             for (unsigned int i = 0; i < adata_snapshot.groups.size(); i++)
@@ -583,7 +526,7 @@
         if (m_output_dihedral)
             {
             f << "<dihedral num=\"" << ddata_snapshot.groups.size() << "\">" << "\n";
-            boost::shared_ptr<DihedralData> dihedral_data = m_sysdef->getDihedralData();
+            std::shared_ptr<DihedralData> dihedral_data = m_sysdef->getDihedralData();
 
             // loop over all angles and write them out
             for (unsigned int i = 0; i < ddata_snapshot.groups.size(); i++)
@@ -601,7 +544,7 @@
         if (m_output_improper)
             {
             f << "<improper num=\"" << idata_snapshot.groups.size() << "\">" << "\n";
-            boost::shared_ptr<ImproperData> improper_data = m_sysdef->getImproperData();
+            std::shared_ptr<ImproperData> improper_data = m_sysdef->getImproperData();
 
             // loop over all angles and write them out
             for (unsigned int i = 0; i < idata_snapshot.groups.size(); i++)
@@ -688,16 +631,11 @@
 
 void export_HOOMDDumpWriter()
     {
-<<<<<<< HEAD
     class_<HOOMDDumpWriter, std::shared_ptr<HOOMDDumpWriter>, bases<Analyzer>, boost::noncopyable>
-    ("HOOMDDumpWriter", init< std::shared_ptr<SystemDefinition>, std::string, bool >())
-=======
-    class_<HOOMDDumpWriter, boost::shared_ptr<HOOMDDumpWriter>, bases<Analyzer>, boost::noncopyable>
-    ("HOOMDDumpWriter", init< boost::shared_ptr<SystemDefinition>,
+    ("HOOMDDumpWriter", init< std::shared_ptr<SystemDefinition>,
                               std::string,
-                              boost::shared_ptr<ParticleGroup>,
+                              std::shared_ptr<ParticleGroup>,
                               bool >())
->>>>>>> 86926b80
     .def("setOutputPosition", &HOOMDDumpWriter::setOutputPosition)
     .def("setOutputImage", &HOOMDDumpWriter::setOutputImage)
     .def("setOutputVelocity", &HOOMDDumpWriter::setOutputVelocity)
