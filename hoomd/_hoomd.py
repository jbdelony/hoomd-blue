# This file exists to allow the hoomd module to import from the source checkout dir
# for use when building the sphinx documentation.

def isCUDAAvailable():
    return True

class Messenger(object):
    def openPython(self):
        pass

    def notice(self, i, v):
        pass

class GetarCompression(object):
    FastCompress = 1

class GetarDumpMode(object):
    Append = 1
    Overwrite = 1
    OneShot = 1

class GetarProperty(object):
    AngleNames = 1
    AngleTags = 1
    AngleTypes = 1
    AngularMomentum = 1
    Body = 1
    BondNames = 1
    BondTags = 1
    BondTypes = 1
    Box = 1
    Charge = 1
    Diameter = 1
    DihedralNames = 1
    DihedralTags = 1
    DihedralTypes = 1
    Dimensions = 1
    Image = 1
    ImproperNames = 1
    ImproperTags = 1
    ImproperTypes = 1
    Mass = 1
    MomentInertia = 1
    Orientation = 1
    Position = 1
    PotentialEnergy = 1
    Type = 1
    TypeNames = 1
    Velocity = 1
    Virial = 1

class GetarResolution(object):
    Text = 1
    Individual = 1
    Uniform = 1

def output_version_info():
    pass

class SnapshotSystemData_float(object):
    pass

class SnapshotSystemData_double(object):
    pass

class WalltimeLimitReached(object):
    pass

__version__ = "bogus"

def is_MPI_available():
    pass

class Trigger:
    pass

class AfterTrigger:
    pass

class AndTrigger:
    pass

class BeforeTrigger:
    pass

class NotTrigger:
    pass

class OrTrigger:
    pass

class OnTrigger:
    pass

class PeriodicTrigger:
    pass

class ParticleFilter:
    pass

class ParticleFilterAll:
    pass

class ParticleFilterTags:
    pass

class ParticleFilterType:
    pass

class ParticleFilterIntersection:
    pass

class ParticleFilterSetDifference:
    pass

class ParticleFilterUnion:
    pass

class GSDStateReader:
    pass

class Variant:
    pass

class VariantConstant(Variant):
    pass

class VariantRamp(Variant):
    pass

class VariantCycle(Variant):
    pass

class VariantPower(Variant):
    pass

class MPIConfiguration():
    pass

<<<<<<< HEAD
class LocalParticleDataHost():
    pass

class LocalParticleDataDevice():
    pass

class LocalBondDataHost():
    pass

class LocalBondDataDevice():
    pass

class LocalAngleDataHost():
    pass

class LocalAngleDataDevice():
    pass

class LocalDihedralDataHost():
    pass

class LocalDihedralDataDevice():
    pass

class LocalImproperDataHost():
    pass

class LocalImproperDataDevice():
    pass

class LocalPairDataHost():
    pass

class LocalPairDataDevice():
    pass

class LocalConstraintDataHost():
    pass

class LocalConstraintDataDevice():
=======
def make_scalar3():
    pass

def make_int3():
    pass

def make_char3():
>>>>>>> 2ad04a98
    pass<|MERGE_RESOLUTION|>--- conflicted
+++ resolved
@@ -137,7 +137,6 @@
 class MPIConfiguration():
     pass
 
-<<<<<<< HEAD
 class LocalParticleDataHost():
     pass
 
@@ -178,7 +177,7 @@
     pass
 
 class LocalConstraintDataDevice():
-=======
+
 def make_scalar3():
     pass
 
@@ -186,5 +185,4 @@
     pass
 
 def make_char3():
->>>>>>> 2ad04a98
     pass