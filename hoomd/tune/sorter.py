--- conflicted
+++ resolved
@@ -1,14 +1,8 @@
-<<<<<<< HEAD
-from hoomd.operation import _Tuner
-from hoomd._param_dict import ParameterDict
-from hoomd.typeconverter import OnlyType
-=======
 """Define the ParticleSorter class."""
 
-from hoomd.data.parameterdicts import ParameterDict
+from hoomd.data.param_dict import ParameterDict
 from hoomd.data.typeconverter import OnlyType
 from hoomd.operation import Tuner
->>>>>>> fd4e9b8f
 from hoomd.trigger import Trigger
 from hoomd import _hoomd
 import hoomd
