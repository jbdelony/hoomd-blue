variables:
<<<<<<< HEAD
  image_root: glotzerlab/ci:2020.06
=======
  image_root: glotzerlab/ci:2020.07
>>>>>>> 7a1b9af2

  # default build parameters, will override as needed with job matrix values
  enable_gpu: off
  enable_mpi: off
  enable_tbb: off
  build_validation: off
  build_jit: off
  omp_num_threads: '2'
  llvm_version: '6.0'
  build_testing: on
  always_use_managed_memory: off
  ctest_start: 1
  ctest_stride: 1
  mpiexec_timeout: 1800
  suite_name: $(Agent.JobName)

trigger:
  batch: true
  branches:
    include:
    - '*'

stages:
- stage: build_test_cpu
  displayName: Unit test (CPU)
  dependsOn: []

  jobs:
  - job: linux_cpu
    displayName: Linux
    timeoutInMinutes: 75

    strategy:
      maxParallel: 5
      matrix:
        gcc10_py38_mpi_tbb:
          container_image: gcc10_py38
          enable_mpi: on
          enable_tbb: on

        gcc9_py38_mpi_tbb:
          container_image: gcc9_py38
          enable_mpi: on
          enable_tbb: on

        clang10_py38_mpi_tbb:
          container_image: clang10_py38
          enable_mpi: on
          enable_tbb: on
          build_jit: on
          llvm_version: '10'

        clang9_py38_mpi_tbb:
          container_image: clang9_py38
          enable_mpi: on
          enable_tbb: on
          build_jit: on
          llvm_version: '9'

        clang8_py38_mpi_tbb:
          container_image: clang8_py38
          enable_mpi: on
          enable_tbb: on
          build_jit: on
          llvm_version: '8'

        clang7_py38_mpi_tbb:
          container_image: clang7_py38
          enable_mpi: on
          enable_tbb: on
          build_jit: on
          llvm_version: '7'

        gcc8_py37_mpi_tbb:
          container_image: gcc8_py37
          enable_mpi: on
          enable_tbb: on

        gcc7_py37_tbb:
          container_image: gcc7_py37
          enable_tbb: on

        gcc6_py37_mpi:
          container_image: gcc6_py37
          enable_mpi: on

        gcc5_py37:
          container_image: gcc5_py37

        gcc48_py37_mpi_tbb:
          container_image: gcc48_py37
          enable_mpi: on
          enable_tbb: on

        clang6_py37_mpi_tbb:
          container_image: clang6_py37
          enable_mpi: on
          enable_tbb: on
          build_jit: on
          llvm_version: '6.0'

        clang5_py37_tbb_llvm5:
          container_image: clang5_py37
          enable_tbb: on
          build_jit: on
          llvm_version: '5.0'

        gcc7_py36:
          container_image: gcc7_py36

    pool:
      vmImage: 'ubuntu-latest'

    container:
      image: $(image_root)-$(container_image)
      options: -u 0

    steps:
    - template: templates/build.yml
    - template: templates/run_tests.yml


  - job: mac_cpu
    displayName: macOS
    timeoutInMinutes: 75

    strategy:
      matrix:
        10_14:
          mac_image: macOS-10.14
        10_15_mpi_tbb:
          mac_image: macOS-10.15
          enable_mpi: on
          enable_tbb: on

    pool:
      vmImage: '$(mac_image)'

    steps:
    - script: brew install cereal cmake eigen ninja open-mpi python pybind11
      displayName: Brew install prereqs
    # Install Intel's provided TBB builds, homebrew's tbb does not support exception translation
    - script: |
        curl -sLO https://github.com/intel/tbb/releases/download/2019_U8/tbb2019_20190605oss_mac.tgz &&
        tar -xzf tbb2019_20190605oss_mac.tgz &&
        cp -R tbb2019_20190605oss/include/tbb /usr/local/include &&
        cp -a tbb2019_20190605oss/lib/*.dylib /usr/local/lib
      displayName: Install TBB
      workingDirectory: $(Pipeline.Workspace)

    - script: python3 -m pip install pytest numpy gsd
      displayName: Pip install prereqs

    - template: templates/build.yml
    - template: templates/run_tests.yml

- stage: build_test_nvidia
  displayName: Unit test (NVIDIA GPU)
  dependsOn: []
  variables:
    enable_gpu: on

  jobs:
  - job: linux_gpu
    displayName: Linux
    timeoutInMinutes: 75

    strategy:
      matrix:
        cuda10_py37_mng_mpi:
          container_image: cuda10_gcc7_py37
          always_use_managed_memory: on
          enable_mpi: on

        cuda9_py37_mpi:
          container_image: cuda9_gcc7_py37
          enable_mpi: on

        cuda9_py37:
          container_image: cuda9_gcc7_py37

    pool:
      name: 'GPU'
      demands: short_jobs

    container:
       image: $(image_root)-$(container_image)
       options: -u 0 --gpus=all --cpus=4 --memory=16g -e CUDA_VISIBLE_DEVICES

    workspace:
      clean: all

    steps:
    - template: templates/build.yml
    - template: templates/run_tests.yml

  - job: linux_gpu_buildonly
    # temporarily disable testing with CUDA11 because the embedded HIP is not compatible
    condition: false
    displayName: CUDA 11 build
    timeoutInMinutes: 75

    strategy:
      matrix:
        cuda11_py37_mpi:
          container_image: cuda11_gcc7_py37

    pool:
      name: 'GPU'
      demands: short_jobs

    container:
       image: $(image_root)-$(container_image)
       options: -u 0 --cpus=4 --memory=16g -e CUDA_VISIBLE_DEVICES

    workspace:
      clean: all

    steps:
    - template: templates/build.yml

- stage: build_test_amd
  # temporarily disable testing on AMD because the containers are not functional
  condition: false
  displayName: Unit test (AMD GPU)
  dependsOn: []
  variables:
    enable_gpu: on

  jobs:
  - job: linux_gpu
    displayName: Linux
    timeoutInMinutes: 150

    strategy:
      matrix:
        rocm210_custom_gcc9_py38_mpi:
          container_image: rocm2.10_custom_gcc9_py38
          enable_mpi: on

        rocm210_custom_gcc9_py38:
          container_image: rocm2.10_custom_gcc9_py38

        rocm210_custom_clang9_py38:
          container_image: rocm2.10_custom_clang9_py38

    pool:
      name: 'AMDGPU'
      demands: short_jobs

    container:
       image: $(image_root)-$(container_image)
       options: >-
         -u 0
         --cpus=4
         --device=/dev/kfd
         --device=/dev/dri
         --security-opt seccomp=unconfined
         --group-add video
         --mount type=bind,source=/etc/group,target=/etc/group_host
         --memory=16g

    workspace:
      clean: all

    steps:
    - script: "sudo addgroup render --gid `grep render /etc/group_host | awk -F: '{printf $3}'`"
      displayName: Add render group
    - script: sudo usermod -G render `whoami`
      displayName: Add user to render group
    - template: templates/build.yml
    - template: templates/run_tests.yml

- stage: doc
  displayName: Documentation
  dependsOn: []

  jobs:
  - job: sphinx_doc
    displayName: Sphinx
    pool:
      vmImage: 'ubuntu-latest'

    container:
      image: $(image_root)-clang10_py38
      options: -u 0

    workspace:
      clean: all

    steps:
    - checkout: self
      submodules: true
    - script: sphinx-build -b html -d _build/doctrees -W -T --keep-going -n . _build/html
      displayName: (HTML)
      workingDirectory: sphinx-doc
    - script: sphinx-build -b latex -d _build/doctrees -W -T --keep-going -n . _build/latex
      displayName: (LaTeX)
      workingDirectory: sphinx-doc<|MERGE_RESOLUTION|>--- conflicted
+++ resolved
@@ -1,9 +1,5 @@
 variables:
-<<<<<<< HEAD
-  image_root: glotzerlab/ci:2020.06
-=======
   image_root: glotzerlab/ci:2020.07
->>>>>>> 7a1b9af2
 
   # default build parameters, will override as needed with job matrix values
   enable_gpu: off
