/*
Highly Optimized Object-oriented Many-particle Dynamics -- Blue Edition
(HOOMD-blue) Open Source Software License Copyright 2008-2011 Ames Laboratory
Iowa State University and The Regents of the University of Michigan All rights
reserved.

HOOMD-blue may contain modifications ("Contributions") provided, and to which
copyright is held, by various Contributors who have granted The Regents of the
University of Michigan the right to modify and/or distribute such Contributions.

You may redistribute, use, and create derivate works of HOOMD-blue, in source
and binary forms, provided you abide by the following conditions:

* Redistributions of source code must retain the above copyright notice, this
list of conditions, and the following disclaimer both in the code and
prominently in any materials provided with the distribution.

* Redistributions in binary form must reproduce the above copyright notice, this
list of conditions, and the following disclaimer in the documentation and/or
other materials provided with the distribution.

* All publications and presentations based on HOOMD-blue, including any reports
or published results obtained, in whole or in part, with HOOMD-blue, will
acknowledge its use according to the terms posted at the time of submission on:
http://codeblue.umich.edu/hoomd-blue/citations.html

* Any electronic documents citing HOOMD-Blue will link to the HOOMD-Blue website:
http://codeblue.umich.edu/hoomd-blue/

* Apart from the above required attributions, neither the name of the copyright
holder nor the names of HOOMD-blue's contributors may be used to endorse or
promote products derived from this software without specific prior written
permission.

Disclaimer

THIS SOFTWARE IS PROVIDED BY THE COPYRIGHT HOLDER AND CONTRIBUTORS ``AS IS'' AND
ANY EXPRESS OR IMPLIED WARRANTIES, INCLUDING, BUT NOT LIMITED TO, THE IMPLIED
WARRANTIES OF MERCHANTABILITY, FITNESS FOR A PARTICULAR PURPOSE, AND/OR ANY
WARRANTIES THAT THIS SOFTWARE IS FREE OF INFRINGEMENT ARE DISCLAIMED.

IN NO EVENT SHALL THE COPYRIGHT HOLDER OR CONTRIBUTORS BE LIABLE FOR ANY DIRECT,
INDIRECT, INCIDENTAL, SPECIAL, EXEMPLARY, OR CONSEQUENTIAL DAMAGES (INCLUDING,
BUT NOT LIMITED TO, PROCUREMENT OF SUBSTITUTE GOODS OR SERVICES; LOSS OF USE,
DATA, OR PROFITS; OR BUSINESS INTERRUPTION) HOWEVER CAUSED AND ON ANY THEORY OF
LIABILITY, WHETHER IN CONTRACT, STRICT LIABILITY, OR TORT (INCLUDING NEGLIGENCE
OR OTHERWISE) ARISING IN ANY WAY OUT OF THE USE OF THIS SOFTWARE, EVEN IF
ADVISED OF THE POSSIBILITY OF SUCH DAMAGE.
*/

// Maintainer: joaander

#ifndef _PARTICLEDATA_CUH_
#define _PARTICLEDATA_CUH_

#include <cuda_runtime.h>
#include "BoxDim.h"

/*! \file ParticleData.cuh
    \brief Declares GPU kernel code and data structure functions used by ParticleData
*/

#ifdef NVCC
//! Sentinel value in \a body to signify that this particle does not belong to a rigid body
const unsigned int NO_BODY = 0xffffffff;
//! Sentinal value in \a r_tag to signify that this particle is not currently present on the local processor
const unsigned int NOT_LOCAL = 0xffffffff;
#endif

<<<<<<< HEAD
//! Store the box size on the GPU
/*!  \ingroup gpu_data_structs
*/
struct gpu_boxsize
    {
    float Lx;   //!< Length of the box in the x-direction
    float Ly;   //!< Length of the box in the y-direction
    float Lz;   //!< Length of teh box in the z-direction
    float Lxinv;//!< 1.0f/Lx
    float Lyinv;//!< 1.0f/Ly
    float Lzinv;//!< 1.0f/Lz
    float xlo;  //!< minimum value of x-position
    float ylo;  //!< minimum value of y-position
    float zlo;  //!< minimum value of z-position
    float xhi;  //!< maximum value of x-position
    float yhi;  //!< maximum value of y-position
    float zhi;  //!< maximum value of z-position
    };

=======
>>>>>>> e7276024
#endif
<|MERGE_RESOLUTION|>--- conflicted
+++ resolved
@@ -67,26 +67,4 @@
 const unsigned int NOT_LOCAL = 0xffffffff;
 #endif
 
-<<<<<<< HEAD
-//! Store the box size on the GPU
-/*!  \ingroup gpu_data_structs
-*/
-struct gpu_boxsize
-    {
-    float Lx;   //!< Length of the box in the x-direction
-    float Ly;   //!< Length of the box in the y-direction
-    float Lz;   //!< Length of teh box in the z-direction
-    float Lxinv;//!< 1.0f/Lx
-    float Lyinv;//!< 1.0f/Ly
-    float Lzinv;//!< 1.0f/Lz
-    float xlo;  //!< minimum value of x-position
-    float ylo;  //!< minimum value of y-position
-    float zlo;  //!< minimum value of z-position
-    float xhi;  //!< maximum value of x-position
-    float yhi;  //!< maximum value of y-position
-    float zhi;  //!< maximum value of z-position
-    };
-
-=======
->>>>>>> e7276024
 #endif
